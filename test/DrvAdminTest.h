#ifndef  DRV_ADMIN_TEST
#define  DRV_ADMIN_TEST

#include    <iostream>
#include    <unordered_map>
#include	<stdio.h>
#include	"../lib/lirc_private.h"

#include    <cppunit/TestFixture.h>
#include    <cppunit/TestSuite.h>
#include    <cppunit/TestCaller.h>

#include    "lirc_private.h"

#ifndef MAXPATHLEN
#define MAXPATHLEN 4096
#endif

#ifdef  ADD_TEST
#undef  ADD_TEST
#endif

#define     ADD_TEST(id, func) \
    testSuite->addTest(new CppUnit::TestCaller<DrvAdminTest>( \
                       id,  &DrvAdminTest::func))

<<<<<<< HEAD
static const int DRIVER_COUNT = 53;  // Total numbers of drivers.
static const int PLUGIN_COUNT = 42;  // Total numbers of drivers.
=======
static const int DRIVER_COUNT = 51;  // Total numbers of drivers.
static const int PLUGIN_COUNT = 40;  // Total numbers of drivers.
>>>>>>> a31b9f88

using namespace std;

static driver* drv_guest_counter(struct driver*, void* arg)
{
    (*(int*)arg)++;
    return 0;
}

struct driver* listPlugins(const char* path, drv_guest_func guest, void* arg)
{
    (*(int*)arg)++;
    return 0;
}

class DrvAdminTest : public CppUnit::TestFixture
{
    private:

    public:
        static CppUnit::Test* suite()
        {
            CppUnit::TestSuite* testSuite =
                 new CppUnit::TestSuite( "DrvAdminTest" );
            ADD_TEST("testLoad", testLoad);
            ADD_TEST("testCount", testCount);
            ADD_TEST("testListPlugins", testListPlugins);
            return testSuite;
        };

        void setUp()
        {
            lirc_log_set_file(string("drv_admin.log").c_str());
            lirc_log_open("DrvAdminTest", 0, LIRC_TRACE2);
            setenv("LIRC_PLUGINDIR", "../plugins/.libs", 1);
        };

        void tearDown()
        {
        };

        void testLoad()
        {
            options_unload();
            char* nil = 0;
            options_load(
                0, &nil, abspath("etc/lirc_options.conf"), dummy_load);
            hw_choose_driver("dvico");
            CPPUNIT_ASSERT(string(curr_driver->name) == "dvico");
            CPPUNIT_ASSERT(string(curr_driver->device) == "/dev/usb/hiddev0");
        }

        void testCount()
        {
            int count = 0;
            setenv("LD_LIBRARY_PATH", "../lib/.libs", 1);
            for_each_driver(drv_guest_counter, (void*)&count, NULL);
            if (getenv("LIRC_TEST_DEBUG"))
                cout << "Driver count: " << count << "\n";
            CPPUNIT_ASSERT( count == DRIVER_COUNT );
        }

        void testListPlugins()
        {
            int count = 0;
            for_each_plugin(listPlugins, (void*)&count, NULL);
            if (getenv("LIRC_TEST_DEBUG"))
                cout << "Plugin count: " << count << "\n";
            CPPUNIT_ASSERT(count == PLUGIN_COUNT );
        }
};

#endif

// vim: set expandtab ts=4 sw=4:<|MERGE_RESOLUTION|>--- conflicted
+++ resolved
@@ -24,13 +24,8 @@
     testSuite->addTest(new CppUnit::TestCaller<DrvAdminTest>( \
                        id,  &DrvAdminTest::func))
 
-<<<<<<< HEAD
-static const int DRIVER_COUNT = 53;  // Total numbers of drivers.
-static const int PLUGIN_COUNT = 42;  // Total numbers of drivers.
-=======
 static const int DRIVER_COUNT = 51;  // Total numbers of drivers.
 static const int PLUGIN_COUNT = 40;  // Total numbers of drivers.
->>>>>>> a31b9f88
 
 using namespace std;
 
