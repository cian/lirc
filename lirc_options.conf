--- conflicted
+++ resolved
@@ -20,13 +20,8 @@
 #listen         = [address:]port
 #connect        = host[:port]
 #loglevel       = 6
-<<<<<<< HEAD
-#uinput         = ...
-#release        = ...
-=======
 #release        = true
 #release_suffix = _EVUP
->>>>>>> a31b9f88
 #logfile        = ...
 #driver-options = ...
 
@@ -41,10 +36,6 @@
 
 
 # [lircd-uinput]
-<<<<<<< HEAD
-# release-timeout = 200
-=======
 # add-release-events = False
 # release-timeout    = 200
-# release-suffix     = _EVUP
->>>>>>> a31b9f88
+# release-suffix     = _EVUP