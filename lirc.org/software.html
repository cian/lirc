--- conflicted
+++ resolved
@@ -239,15 +239,12 @@
                           Zapping is a nice Gnome TV viewer.<BR>
                         </P>
                       </LI>
-<<<<<<< HEAD
-                      <LI>
-                        <P>
-                          <A HREF="http://mimms.sourceforge.net/">rdj</A><BR>
-                          <BR>
-                          rdj is a GTK+ radio interface for bttv video
-                          devices with radio tuners.
-                        </P>
-                      </LI>
+                      <li>
+                        <p>
+                          <a href="http://wiki.gnome.org/Apps/Rhythmbox">Rhythmbox</a>
+                          Rhythmbox is one of the most popular Gnome music players.
+                        </p>
+                      </li>
                       <LI>
                         <P>
                           <A
@@ -316,32 +313,6 @@
                       <LI>
                         <P>
                           <A
-                             HREF="http://members.ozemail.com.au/~marimus/">osdmenu
-                          </A><BR>
-                          <BR>
-                          OSDMenu is a quick and dirty system for
-                          displaying navigable on-screen menus using
-                          libxosd. At the moment it (only) supports
-                          navigation via lirc. OSDMenu allows you to
-                          navigate custom menus and select items using
-                          only three (or even two) buttons on an IR remote
-                          control with LIRC.
-                        </P>
-                      </LI>
-                      <LI>
-                        <P>
-                          <A
-                             HREF="http://www.blackfiveservices.co.uk/">animenu
-                          </A><BR>
-                          <BR>
-                          Animenu is a simple menu program, fairly similar
-                          in purpose to osdmenu, but intended to be more
-                          graphically impressive.
-                        </P>
-                      </LI>
-                      <LI>
-                        <P>
-                          <A
                              HREF="http://ostatic.com/irmenu">irmenu
                           </A><BR>
                           <BR>
@@ -352,99 +323,10 @@
                                                                           HREF="http://viavoice.ibm.com">ViaVoice</A> or
                           <A
                              HREF="http://www.cstr.ed.ac.uk/projects/festival/">festival</A>.
-=======
+                        </P>
+                      </LI>
                       <li>
-                        <p>
-                          <a href="http://wiki.gnome.org/Apps/Rhythmbox">Rhythmbox</a>
-                          Rhythmbox is one of the most popular Gnome music players.
-                        </p>
-                      </li>
-                      <LI>
-                        <P>
-                          <A
-                             HREF="http://irmp3.sourceforge.net/">IRMP3</A>
-                          - Multimedia Audio Jukebox<BR>
-                          <BR>
-                          IRMP3 is a multimedia audio jukebox for
-                          Linux. Normally it runs in background and does
-                          not provide any screen output. IRMP3 can be used
-                          to play mp3 files and has support for several
-                          input and display devices, like IR remote
-                          controls, LCD displays and keypads. A flexible,
-                          modularized source allows easy implementation of
-                          new functions.
-                        </P>
-                      </LI>
-                      <!-- LI>
-                    <P>
-                    <A
-                      HREF="http://www.leg.uct.ac.za/~carl/x11amp-lirc/">
-                      LIRC X11AMP Plugin</A> (link is currently
-                      broken, I've put the package <A
-                      HREF="software/snapshots/">here</A> in the
-                      meantime)<BR>
-                    <BR>
-                      LIRC Infra Red Controller for <A
-                      HREF="http://www.x11amp.org/">X11Amp</A>
-                    </P>
-                    </LI -->
-                      <LI>
-                        <P>
-                          <A
-                             HREF="http://sajberjukebox.sourceforge.net/">
-                            The Sajber Jukebox</A><BR>
-                          <BR>
-                          Sajber Jukebox is a mpeg layer 3 player with a
-                          graphical user interface. It's based on Woo-jae
-                          Jung's splay for the audio and Qt's graphical
-                          library for the interface.
->>>>>>> 34ed6809
-                        </P>
-                      </LI>
-                      <li>
-                        <P>
-<<<<<<< HEAD
-=======
-                          <A
-                             HREF="http://xine.sourceforge.net/">xine
-                          </A><BR>
-                          <BR>
-                          xine is a free GPL-licensed video player for
-                          Unix-like systems. We can now play back mpeg-1
-                          and mpeg-2 system (audio and video) streams,
-                          mpeg elementary streams (video-only streams and
-                          mp3 audio streams) and AVI files (using external
-                          win32 codecs). xine supports direct DVD playback
-                          as well as VCD playback.
-                        </P>
-                      </LI>
-                      <LI>
-                        <P>
-                          <A
-                             HREF="http://thot.banki.hu/esp-team/MPlayer.html">MPlayer
-                          </A> -  The Movie Player for Linux<BR>
-                          <BR>
-                          Yes. Yet another movie player for linux.
-                        </P>
-                      </LI>
-                      <LI>
-                        <P>
-                          <A
-                             HREF="http://ostatic.com/irmenu">irmenu
-                          </A><BR>
-                          <BR>
-                          IrMenu is a program that allows to navigate a
-                          text menu using a remote control.  Prompts are
-                          &quot;displayed&quot;, that is, spoken, using your
-                          favorite text-to-speech program, such as IBM <A
-                                                                          HREF="http://viavoice.ibm.com">ViaVoice</A> or
-                          <A
-                             HREF="http://www.cstr.ed.ac.uk/projects/festival/">festival</A>.
-                        </P>
-                      </LI>
-                      <li>
-                        <P>
->>>>>>> 34ed6809
+                        <P>
                           <A HREF="http://sf.net/projects/irexecosd">irexecosd</A><BR>
                           <BR>
                           This software add an OSD display to irexec.
