--- conflicted
+++ resolved
@@ -89,74 +89,6 @@
                             daily
                           </TD>
                         </TR>
-<<<<<<< HEAD
-                        <TR>
-                          <TD>
-                            DE, Germany
-                          </TD>
-                          <TD>
-                            <A HREF="http://lirc.linux-mirror.org/">
-                              http://lirc.linux-mirror.org
-                            </A>
-                          </TD>
-                          <TD ALIGN="center">
-                            daily
-                          </TD>
-                        </TR>
-                        <TR>
-                          <TD>
-                            DK, Denmark
-                          </TD>
-                          <TD>
-                            <A HREF="http://lirc.techspice.com/">
-                              http://lirc.techspice.com
-                            </A>
-                          </TD>
-                          <TD ALIGN="center">
-                            daily
-                          </TD>
-                        </TR>
-                        <TR>
-                          <TD>
-                            IE, Ireland
-                          </TD>
-                          <TD>
-                            <A HREF="http://lirc.oss-mirror.org/">
-                              http://lirc.oss-mirror.org
-                            </A>
-                          </TD>
-                          <TD ALIGN="center">
-                            daily
-                          </TD>
-                        </TR>
-                        <TR>
-                          <TH COLSPAN=3 ALIGN="left">
-                            Anonymous FTP
-                          </TH>
-                        </TR>
-                        <TR>
-                          <TD>
-                            DE, Germany
-                          </TD>
-                          <TD>
-                            <A HREF="ftp://unusedino.de/lirc/">
-                              ftp://unusedino.de
-                            </A>
-                          </TD>
-                          <TD ALIGN="center">
-                            daily
-                          </TD>
-                        </TR>
-                        <!-- TR>
-                      <TD>
-                      </TD>
-                      <TD>
-                      </TD>
-                      <TD ALIGN="center">
-                      </TD>
-                      </TR -->
-=======
->>>>>>> 34ed6809
                     </TABLE>
                     <!-- Text -->
                   </TD>
