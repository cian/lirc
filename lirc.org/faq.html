<!DOCTYPE HTML PUBLIC "-//W3C//DTD HTML 4.01 Transitional//EN">

<HTML>

  <HEAD>
    <TITLE>LIRC - FAQ</TITLE>
    <LINK REL=stylesheet TYPE="text/css" HREF="lirc.css">
    <LINK REL="shortcut icon" HREF="favicon.ico">
  </HEAD>

  <BODY BACKGROUND="images/marb18.jpg"
        BGCOLOR="#FFFFFF" TEXT="#000000" ALINK="#9090FF">
    <TABLE WIDTH="100%" BORDER="0" CELLSPACING="0" CELLPADDING="0">
        <TR>
          <TD CLASS="menu" WIDTH="100%" HEIGHT="150">
            <IMG SRC="images/diode.gif" ALT="diode" WIDTH="300"
                 HEIGHT="150" BORDER="0" HSPACE="20" VSPACE="0" ALIGN="LEFT">
            <IMG SRC="images/lirc.gif" ALT="lirc-logo" WIDTH="300"
                 HEIGHT="150" BORDER="0" HSPACE="20" VSPACE="0" ALIGN="RIGHT">
          </TD>
        </TR>
        <TR>
          <TD WIDTH="100%" ALIGN="LEFT" VALIGN="TOP">&#160;<BR>

            <!-- Text -->
            <HR WIDTH="70%">
            <H1 ALIGN="CENTER">FAQ</H1>
            <HR WIDTH="50%"><BR>

            <TABLE WIDTH="100%">
                <TR>
                  <TD WIDTH="15%">
                    &#160;
                  </TD>
                  <TD WIDTH="70%">
                    <H1>Hardware related</H1>
                    <OL>
                      <!-- LI>
                        My Irman receiver is not working in 0.8.2?<BR>
                        <BR>
                        Irman support is broken in 0.8.2. Please use 0.8.7.<BR>
                        <BR>
                      </LI -->
                      <LI>
                        Is my USB IrDA dongle supported by LIRC?<BR>
                        <BR>
                        No, it's technically not possible to use USB IrDA
                        dongles (as specified by the <A HREF="http://www.irda.org/">Infrared Data Association</A>) with LIRC. This does not apply to USB receivers in general.<BR>
                        <BR>
                      </LI>
                      <LI>
                        Can I use my home-brew receiver and transmitter on
                        the same serial port?<BR>
                        <BR>
                        Yes, just make sure that you enable transmitter
                        support during configuration of LIRC.<BR>
                        <BR>
                      </LI>
                      <LI>
                        The value of the resistor in the receiver circuit
                        is labeled as '4k7' Ohm. Is this 4.7 Ohm, 4.7 kOhm
                        or what?<BR>
                        <BR>
                        4k7 Ohm means 4700 Ohm. k is the abbreviation of
                        kilo.<BR>
                        <BR>
                      </LI>
                      <LI>
                        Can I use a home-brew LIRC receiver with a Serial
                        to USB adapter?<BR>
                        <BR>
                        No, this won't work. But there is a project
                        working on a dedicated <A HREF="http://tusb3210.sourceforge.net">USB
                          transceiver</A> or you can connect an IR
                        receiver to a <A
                          HREF="http://www.huitsing.nl/irftdi/">FTDI
                          based USB chip</A>. Using an Irman with USB
                        adapter should work though.<BR>
                        <BR>
                      </LI>
                      <LI>
                        I have a Hauppauge TV card. Can I use a different
                        remote control with this TV card except the
                        original Hauppauge remote control?<BR>
                        <BR>
                        The Hauppauge remote control uses the <A HREF="http://lirc.sourceforge.net/remotes/rc-5/RC-5-extented">RC-5</A>
                        protocol. You should be able to use any TV remote
                        control that uses this protocol. Common brands
                        that use this protocol are Philips and
                        Marantz. A short description how to setup LIRC with an <A HREF="http://sourceforge.net/mailarchive/forum.php?thread_name=200801192321.02652.tahoward%40nc.rr.com&forum_name=lirc-list">universal remote control</A> was posted on the mailing list.<BR>
                        <BR>
                      </LI>
                      <LI>
                        How do the drivers for the home-brew receivers
                        work? Do they use polling?<BR>
                        <BR>
                        No, the serial port driver is fully interrupt
                        driven. On each edge of the IR signal the
                        interrupt handler is called and the time since the
                        last interrupt is calculated. As the parallel port
                        only generates interrupts on the rising edge of
                        the input signal, the parallel port driver uses
                        polling with the help of the hardware timer until
                        the signal becomes low again. As it is polling
                        only for microseconds this has no noticeable effect
                        on system performance.<BR>
                        <BR>
                      </LI>
                      <LI>
                        I would like to connect an LCD display and an
                        home-brew IR receiver to the same serial
                        port. Will this work?<BR>
                        <BR>
                        No, unless somebody writes a driver that merges
                        the functionality of the kernel serial port driver
                        and the LIRC lirc_serial driver. This is not
                        trivial. I don't have any plans to do it.<BR>
                        <BR>
                      </LI>
                      <!-- LI>
                        Does LIRC support the Creative Infra CD-ROM?<BR>
                        <BR>
                        Yes, current CVS snapshots will support this device.<BR>
                        <BR>
                      </LI -->
                      <!-- LI>
                        Does LIRC support the Hauppauge DVB-s card?<BR>
                        <BR>
                        Yes, you need the DVB driver from <A HREF="http://www.linuxtv.org/download/dvb/">linuxtv.org</A>.<BR>
                        <BR>
                      </LI -->
                      <!-- AD --><LI>
                        <!-- AD -->I need a IR transmitter device to
                        <!-- AD -->control my TV/VCR/Settop box. But I'd
                        <!-- AD -->rather buy a device than
                        <!-- AD --><A HREF="transmitters.html">solder my own</A>.
                        <!-- AD -->Where can I buy LIRC compatible
                        <!-- AD -->transmitters?<BR>
                        <!-- AD --><BR>
                        <!-- AD -->You can buy serial port or USB
                        <!-- AD -->transceivers at
                        <!-- AD --><A HREF="http://www.irtrans.de/">www.irtrans.de</A>.
                        <!-- AD -->They provide a LIRC compatible socket
                        <!-- AD -->interface.<BR>
                        <!-- AD --><BR>
                        <!-- AD --></LI>
                    </OL>
                    <H1>Software setup</H1>
                    <OL>
                      <LI>
                        I have trouble to create a working lircd config file
                        for my remote. What can I do?<BR>
                        <BR>
                        Please read the documentation about how to <A
                          HREF="html/help.html#new_remote">
                          add new remote controls</A>.<BR>
                        <BR>
                      </LI>
                      <LI>
                        Which kernel module do I have to load for my
                        hardware?<BR>
                        <BR>
                        The documentation contains a detailed <A
                        HREF="http://www.lirc.org/html/table.html">list</A>
                        how to setup the various devices supported by
                        LIRC.<BR>
                        <BR>
                      </LI>
                      <LI>
                        When I run irrecord or mode2 I get an error
                        message like this:
                        <PRE>
mode2: error opening /dev/lirc
mode2: Device or resource busy
                        </PRE>
                        Another application is probably already accessing
                        /dev/lirc. Only one process can use the device at
                        a time. You can find out which process uses the
                        device by calling (as root) <em>fuser
                          /dev/lirc</em>.<BR>
                        <BR>
                      </LI>
                      <LI>
                        Most of the time I have to push a button twice for
                        LIRC to recognize it. What's wrong?<BR>
                        <BR>
                        <P>The remote control probably uses the RC-5,
                        RC-6 or RECS80 protocol, but irrecord wasn't
                        able to recognize this correctly.
                        </P>
                        <P>Try running <em>irrecord
                        remotes/generic/RC-5.conf</em>, <em>irrecord
                        remotes/generic/RC-6.conf</em> or <em>irrecord
                        remotes/generic/RECS80.conf</em>.  You will
                        find these template config files inside the
                        LIRC source package.  If this won't work read
                        <A
                        HREF="html/help.html#new_remote">this</A>.
                        </P>
                      </LI>
                      <LI>
                        Every time I press a button on my remote control
                        irw will show at least 5 events (or any other
                        number &gt; 1) independent of how short I try
                        pressing the button.<BR>
                        <P>In most cases this is the correct behavior. Many
                          remote controls send the same code multiple times
                          to make sure that at least one code comes through
                          to the receiver when you press a button for a
                          short time. The default .lircrc setup ignores
                          repeat events. If you want to use the button to do
                          things repeatedly when it is being hold down, like
                          e.g. increasing the volume or something similar,
                          you should use the <em>delay</em> token (will be
                          available in 0.7.0) in your .lircrc file.</P>
                        <P>You can identify such remotes by the fact that
                          irrecord usually will add a <em>min_repeat</em>
                          field for this remote control to the lircd.conf
                          config file.</P>
                        <P>If you want to suppress those repeats
                          already at lircd level, you can also add
                          <em>suppress_repeat x</em> to the
                          lircd.conf config file where <em>x</em> is
                          the number of repeats you want  to
                          suppress. This feature is available in lircd
                          since release 0.8.6.
                        </P>
                      </LI>
                      <LI>
                        Only root can run LIRC applications. When I run
                        LIRC applications (e.g. irexec) I get
                        this error message:
                        <PRE>
    irexec: could not connect to socket
                        </PRE>
                        You have to change the file permissions of
                        /dev/lircd. Usually it should be safe to give
                        everyone read and write permissions. I try to make
                        the daemon as secure as possible. You can also
                        create a special group for this purpose.
                        <PRE>
    chmod 666 /dev/lircd
                        </PRE>
                        <BR>
                      </LI>
                      <!-- LI>
                        I'm running Mandrake 9.0 and I can't get LIRC
                        working.<BR>
                        <BR>
                        Mandrake comes with pre-compiled LIRC kernel
                        modules in
                        /lib/modules/2.4.19-16mdk/kernel/3rdparty/lirc/.
                        Unfortunately it seems that they are broken. Make
                        sure that these kernel modules are not loaded
                        instead of the modules you have compiled
                        yourself.<BR>
                        <BR>
                      </LI -->
                      <LI>
                        I'm running Mandrake 9.2 and the LIRC applications
                        all report:
                        <PRE>
could not connect to socket
connection refused
                        </PRE>
                        <BR>
                        These applications expect the lircd socket in /tmp
                        (blame Mandrake).
                        The following command will fix the problem.
                        <PRE>
ln -s /dev/lircd /tmp/.lircd
                        </PRE>
                        Please note that you might have to execute this
                        command on every system startup as /tmp usually is
                        cleaned up during startup.<BR>
                        <BR>
                      </LI>
                    </OL>
                    <H1>Misc</H1>
                    <OL>
                      <LI>
                        I need a config file for &lt;<em>brand</em>&gt;
                        &lt;<em>device</em>&gt;. Do you have such a config
                        file?<BR>
                        <BR>
                        If it's not on the website, then I don't have
                        it. Please don't ask me for config files.<BR>
                        <BR>
                      </LI>
                      <LI>
                        Do you speak German?<BR>
                        <BR>
                        <!-- Yes, I will answer mails in German,
                        English, Polish and French. -->Please only
                        use English when sending emails.<BR>
                        <BR>
                      </LI>
                      <LI>
                        Why didn't you answer my mail?<BR>
                        <BR>
                        <P>
                          I get way more mails than I can handle. If you
                          don't get an answer to your question the
                          probability is very high that you will find the
                          answer in the documentation.
                        </P>
                        <P>
                          Mails about Total irRemote will go to /dev/null
                          unread.
                        </P>
                      </LI>
                    </OL>

                    <CENTER><HR WIDTH="50%"></CENTER><BR>
                    <A NAME="howtos"></A>
                    <H1>HOWTOs</H1>
                    <UL>
                      <LI>
                        <A HREF="Remote Control XMMS.pdf">Learn how to
                          control everyone's favourite XMMS with a TV
                          remote</A> - PDF (2348 kB)
                      </LI>
                      <LI>
                        <A HREF="http://stuff.nekhbet.ro/2006/07/10/make-an-infrared-remote-control-for-pc.html">Illustration how to build a serial port receiver</A>
                      </LI>
                      <LI>
                        <A HREF="http://www.mandrake.tips.4.free.fr/lirc.html">Setting up LIRC on Mandrake</A>
                      </LI>
                      <!-- LI>
                        <A HREF="http://home.swiftdsl.com.au/~tmccoy/index.php?option=content&amp;task=view&amp;id=11&amp;Itemid=26">Buliding serial port receiver and setting up on Debian</A>
                      </LI -->
                      <LI>
                        <A HREF="http://reboot.box.lt/TV-HOWTO/">Leadtek
                          Winfast TV 2000 XP Deluxe on Fedora Core 3</A> (Lithuanian)
                      </LI>
                      <LI>
                        <A HREF="http://www.fullcustom.es/mod2_resw.html">Description how to build a serial port receiver in Spanish</A>
                      </LI>
<<<<<<< HEAD
                      <LI>
                        <A
                          HREF="http://www.mediaboxblog.co.uk/blog1.php/2008/05/22/howto-home-brew-ir-receiver-for-lirc">Building and setup of IR receiver using soundcard input</A>
                      </LI>
=======
>>>>>>> 34ed6809

                    </UL>
                  </TD>
                  <TD WIDTH="15%">
                    &#160;
                  </TD>
                </TR>
            </TABLE>

            <!-- Text -->

            <BR>&#160;<BR>
            <CENTER>[<A HREF="index.html">LIRC Homepage</A>]</CENTER>
            <BR>&#160;<BR>
          </TD>
        </TR>
        <TR>
          <TD CLASS="menu" WIDTH="100%">
            &#160;<BR>
          </TD>
        </TR>
    </TABLE>
  </BODY>

</HTML><|MERGE_RESOLUTION|>--- conflicted
+++ resolved
@@ -336,13 +336,6 @@
                       <LI>
                         <A HREF="http://www.fullcustom.es/mod2_resw.html">Description how to build a serial port receiver in Spanish</A>
                       </LI>
-<<<<<<< HEAD
-                      <LI>
-                        <A
-                          HREF="http://www.mediaboxblog.co.uk/blog1.php/2008/05/22/howto-home-brew-ir-receiver-for-lirc">Building and setup of IR receiver using soundcard input</A>
-                      </LI>
-=======
->>>>>>> 34ed6809
 
                     </UL>
                   </TD>
