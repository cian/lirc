--- conflicted
+++ resolved
@@ -29,19 +29,12 @@
 #endif
 
 #include <stdio.h>
-<<<<<<< HEAD
-=======
 #include <stdint.h>
->>>>>>> a31b9f88
 
 #ifdef HAVE_KERNEL_LIRC_H
 #include <linux/lirc.h>
 #else
-<<<<<<< HEAD
-#include "include/media/lirc.h"
-=======
 #include "media/lirc.h"
->>>>>>> a31b9f88
 #endif
 
 #include "lirc/config_file.h"
