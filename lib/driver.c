--- conflicted
+++ resolved
@@ -19,11 +19,8 @@
 
 static const logchannel_t logchannel = LOG_LIB;
 
-<<<<<<< HEAD
-=======
 int get_server_version(void) { return VERSION_NODOTS; }
 
->>>>>>> a31b9f88
 /**
  * The global driver data that drivers etc are accessing.
  * Set by hw_choose_driver().
@@ -36,42 +33,6 @@
 /** Read-only access to drv for client code. */
 const struct driver* const curr_driver = &drv;
 
-<<<<<<< HEAD
-/** Allocation chunk in  glob_t_* routines. */
-const int GLOB_CHUNK_SIZE = 32;
-
-
-void glob_t_init(glob_t* glob)
-{
-	memset(glob, 0, sizeof(glob_t));
-	glob->gl_offs = GLOB_CHUNK_SIZE;
-	glob->gl_pathv = (char**) calloc(glob->gl_offs, sizeof(char*));
-}
-
-
-void glob_t_add_path(glob_t* glob, const char* path)
-{
-	if (glob->gl_pathc >= glob->gl_offs) {
-		glob->gl_offs += GLOB_CHUNK_SIZE;
-		glob->gl_pathv = realloc(glob->gl_pathv,
-					 glob->gl_offs * sizeof(char*));
-	}
-	glob->gl_pathv[glob->gl_pathc] = strdup(path);
-	glob->gl_pathc += 1;
-}
-
-
-void glob_t_free(glob_t* glob)
-{
-	int i;
-
-	for (i = 0; i < glob->gl_pathc; i += 1)
-		free(glob->gl_pathv[i]);
-	free(glob->gl_pathv);
-}
-
-=======
->>>>>>> a31b9f88
 
 int default_open(const char* path)
 {
