/***************************************************************************
** irrecord.c **************************************************************
****************************************************************************
*
* irrecord - library for recording IR-codes for usage with lircd
*
* Copyright (C) 1998,99 Christoph Bartelmus <lirc@bartelmus.de>
*
*/

/**
* @file irrecord.c
* @brief Implements irrecord.h
*/

#define _GNU_SOURCE

#ifdef HAVE_CONFIG_H
#include "config.h"
#endif

#include <stdint.h>
#include <unistd.h>
#include <poll.h>

#include "lirc_private.h"
#include "irrecord.h"

/*    -------------------------- C file -------------------------------- */

static const logchannel_t logchannel = LOG_LIB;

// forwards
static lirc_t emulation_readdata(lirc_t timeout);

// Constants
static const struct driver hw_emulation = {
	.name		= "emulation",
	.device		= "/dev/null",
	.features	= LIRC_CAN_REC_MODE2,
	.send_mode	= 0,
	.rec_mode	= LIRC_MODE_MODE2,
	.code_length	= 0,
	.init_func	= NULL,
	.deinit_func	= NULL,
	.send_func	= NULL,
	.rec_func	= NULL,
	.decode_func	= NULL,
	.drvctl_func	= NULL,
	.readdata	= emulation_readdata,
	.open_func	= default_open,
	.close_func	= default_close,
	.api_version	= 2,
	.driver_version = "0.9.2"
};

static const int IR_CODE_NODE_SIZE = sizeof(struct ir_code_node);

// Globals

struct ir_remote remote;
unsigned int eps = 30;
lirc_t aeps = 100;

// Static data

static lirc_t signals[MAX_SIGNALS];
static struct ir_remote* emulation_data;
static struct ir_ncode* next_code = NULL;
static struct ir_ncode* current_code = NULL;
static int current_index = 0;
static int current_rep = 0;

static struct lengths* first_space = NULL;
static struct lengths* first_pulse = NULL;
static struct lengths* first_sum = NULL;
static struct lengths* first_gap = NULL;
static struct lengths* first_repeat_gap = NULL;
static struct lengths* first_signal_length = NULL;
static struct lengths* first_headerp = NULL;
static struct lengths* first_headers = NULL;
static struct lengths* first_1lead = NULL;
static struct lengths* first_3lead = NULL;
static struct lengths* first_trail = NULL;
static struct lengths* first_repeatp = NULL;
static struct lengths* first_repeats = NULL;

static uint32_t lengths[MAX_SIGNALS];
static uint32_t first_length, first_lengths, second_lengths;
static unsigned int count, count_spaces, count_signals;
static unsigned int count_3repeats, count_5repeats;


// Functions

/** snprintf-style message formatting into state->message. */
void btn_state_set_message(struct button_state* state, const char* fmt, ...)
{
	va_list ap;

	va_start(ap, fmt);
	vsnprintf(state->message, sizeof(state->message), fmt, ap);
	va_end(ap);
}


static void fprint_copyright(FILE* fout)
{
	fprintf(fout, "\n"
		"# Please take the time to finish this file as described in\n"
		"# https://sourceforge.net/p/lirc-remotes/wiki/Checklist/\n"
		"# and make it available to others by sending it to\n"
		"# <lirc@bartelmus.de>\n");
}


/** Return 1 if there is available after running poll(2), else 0. */
int availabledata(void)
{
	struct pollfd pfd = {
		.fd = curr_driver->fd, .events = POLLIN, .revents = 0};
	int ret;

	do {
		do {
			ret = curl_poll(&pfd, 1, 0);
		} while (ret == -1 && errno == EINTR);
		if (ret == -1) {
			log_perror_err("availabledata: curl_poll() failed");
			continue;
		}
	} while (ret == -1);

	return pfd.revents & POLLIN ? 1 : 0;
}


/** Clear the driver input buffers. */
void flushhw(void)
{
	size_t size = 1;
	char buffer[PACKET_SIZE];

	switch (curr_driver->rec_mode) {
	case LIRC_MODE_MODE2:
		while (availabledata())
			curr_driver->readdata(0);
		return;
	case LIRC_MODE_LIRCCODE:
		size = curr_driver->code_length / CHAR_BIT;
		if (curr_driver->code_length % CHAR_BIT)
			size++;
		break;
	}
	while (read(curr_driver->fd, buffer, size) == size)
		;
}


/** Reset the hardware. Return 1 on OK, else 0 and possibly closes driver. */
int resethw(int started_as_root)
{
	int flags;

	if (started_as_root)
		if (seteuid(0) == -1)
			log_error("Cannot reset root uid");
	if (curr_driver->deinit_func)
		curr_driver->deinit_func();
	if (curr_driver->init_func) {
		if (!curr_driver->init_func()) {
			drop_sudo_root(seteuid);
			return 0;
		}
	}
	flags = fcntl(curr_driver->fd, F_GETFL, 0);
	if (flags == -1 ||
	    fcntl(curr_driver->fd, F_SETFL, flags | O_NONBLOCK) == -1) {
		if (curr_driver->deinit_func)
			curr_driver->deinit_func();
		drop_sudo_root(seteuid);
		return 0;
	}
	drop_sudo_root(seteuid);
	return 1;
}


void gap_state_init(struct gap_state* state)
{
	memset(state, 0, sizeof(struct gap_state));
}


void lengths_state_init(struct lengths_state* state)
{
	count = 0;
	count_spaces = 0;
	count_3repeats = 0;
	count_5repeats = 0;
	count_signals = 0;
	first_length = 0;
	first_lengths = 0;
	second_lengths = 0;
	memset(state, 0, sizeof(struct lengths_state));
	state->first_signal = -1;
	state->retval = 1;
}


void toggle_state_init(struct toggle_state* state)
{
	memset(state, 0, sizeof(struct toggle_state));
	state->retries = 30;
	state->retval = EXIT_SUCCESS;
}


void button_state_init(struct button_state* state, int started_as_root)
{
	memset(state, 0, sizeof(struct button_state));
	state->started_as_root = started_as_root;
	state->retval = EXIT_SUCCESS;
}


static lirc_t calc_signal(struct lengths* len)
{
	if (len->count == 0)
		return 0;
	return (lirc_t)(len->sum / len->count);
}


static void set_toggle_bit_mask(struct ir_remote* remote, ir_code xor)
{
	ir_code mask;
	struct ir_ncode* codes;
	int bits;

	if (!remote->codes)
		return;

	bits = bit_count(remote);
	mask = ((ir_code)1) << (bits - 1);
	while (mask) {
		if (mask == xor)
			break;
		mask = mask >> 1;
	}
	if (mask) {
		remote->toggle_bit_mask = xor;

		codes = remote->codes;
		while (codes->name != NULL) {
			codes->code &= ~xor;
			codes++;
		}
	}
	/* Sharp, Denon and some others use a toggle_mask */
	else if (bits == 15 && xor == 0x3ff) {
		remote->toggle_mask = xor;
	} else {
		remote->toggle_bit_mask = xor;
	}
}


void get_pre_data(struct ir_remote* remote)
{
	struct ir_ncode* codes;
	ir_code mask, last;
	int count, i;
	struct ir_code_node* n;

	if (remote->bits == 0)
		return;
	mask = (-1);
	codes = remote->codes;
	if (codes->name == NULL)
		return;         /* at least 2 codes needed */
	last = codes->code;
	codes++;
	if (codes->name == NULL)
		return;         /* at least 2 codes needed */
	while (codes->name != NULL) {
		mask &= ~(last ^ codes->code);
		last = codes->code;
		for (n = codes->next; n != NULL; n = n->next) {
			mask &= ~(last ^ n->code);
			last = n->code;
		}
		codes++;
	}
	count = 0;
	while (mask & 0x8000000000000000LL) {
		count++;
		mask = mask << 1;
	}
	count -= sizeof(ir_code) * CHAR_BIT - remote->bits;

	/* only "even" numbers should go to pre/post data */
	if (count % 8 && (remote->bits - count) % 8)
		count -= count % 8;
	if (count > 0) {
		mask = 0;
		for (i = 0; i < count; i++) {
			mask = mask << 1;
			mask |= 1;
		}
		remote->bits -= count;
		mask = mask << (remote->bits);
		remote->pre_data_bits = count;
		remote->pre_data = (last & mask) >> (remote->bits);

		codes = remote->codes;
		while (codes->name != NULL) {
			codes->code &= ~mask;
			for (n = codes->next; n != NULL; n = n->next)
				n->code &= ~mask;
			codes++;
		}
	}
}


void get_post_data(struct ir_remote* remote)
{
	struct ir_ncode* codes;
	ir_code mask, last;
	int count, i;
	struct ir_code_node* n;

	if (remote->bits == 0)
		return;

	mask = (-1);
	codes = remote->codes;
	if (codes->name == NULL)
		return;         /* at least 2 codes needed */
	last = codes->code;
	codes++;
	if (codes->name == NULL)
		return;         /* at least 2 codes needed */
	while (codes->name != NULL) {
		mask &= ~(last ^ codes->code);
		last = codes->code;
		for (n = codes->next; n != NULL; n = n->next) {
			mask &= ~(last ^ n->code);
			last = n->code;
		}
		codes++;
	}
	count = 0;
	while (mask & 0x1) {
		count++;
		mask = mask >> 1;
	}
	/* only "even" numbers should go to pre/post data */
	if (count % 8 && (remote->bits - count) % 8)
		count -= count % 8;
	if (count > 0) {
		mask = 0;
		for (i = 0; i < count; i++) {
			mask = mask << 1;
			mask |= 1;
		}
		remote->bits -= count;
		remote->post_data_bits = count;
		remote->post_data = last & mask;

		codes = remote->codes;
		while (codes->name != NULL) {
			codes->code = codes->code >> count;
			for (n = codes->next; n != NULL; n = n->next)
				n->code = n->code >> count;
			codes++;
		}
	}
}


void remove_pre_data(struct ir_remote* remote)
{
	struct ir_ncode* codes;
	struct ir_code_node* n;

	if (remote->pre_data_bits == 0
	    || remote->pre_p != 0
	    || remote->pre_s != 0)
		return;
	for (codes = remote->codes; codes->name != NULL; codes++) {
		codes->code |= remote->pre_data << remote->bits;
		for (n = codes->next; n != NULL; n = n->next)
			n->code |= remote->pre_data << remote->bits;
	}
	remote->bits += remote->pre_data_bits;
	remote->pre_data = 0;
	remote->pre_data_bits = 0;
}


void remove_post_data(struct ir_remote* remote)
{
	struct ir_ncode* codes;
	struct ir_code_node* n;

	if (remote->post_data_bits == 0)
		return;
	for (codes = remote->codes; codes->name != NULL; codes++) {
		codes->code <<= remote->post_data_bits;
		codes->code |= remote->post_data;
		for (n = codes->next; n != NULL; n = n->next) {
			n->code <<= remote->post_data_bits;
			n->code |= remote->post_data;
		}
	}
	remote->bits += remote->post_data_bits;
	remote->post_data = 0;
	remote->post_data_bits = 0;
}


void invert_data(struct ir_remote* remote)
{
	struct ir_ncode* codes;
	ir_code mask;
	lirc_t p, s;
	struct ir_code_node* n;

	/* swap one, zero */
	p = remote->pone;
	s = remote->sone;
	remote->pone = remote->pzero;
	remote->sone = remote->szero;
	remote->pzero = p;
	remote->szero = s;

	/* invert pre_data */
	if (has_pre(remote)) {
		mask = gen_mask(remote->pre_data_bits);
		remote->pre_data ^= mask;
	}
	/* invert post_data */
	if (has_post(remote)) {
		mask = gen_mask(remote->post_data_bits);
		remote->post_data ^= mask;
	}

	if (remote->bits == 0)
		return;

	/* invert codes */
	mask = gen_mask(remote->bits);
	for (codes = remote->codes; codes->name != NULL; codes++) {
		codes->code ^= mask;
		for (n = codes->next; n != NULL; n = n->next)
			n->code ^= mask;
	}
}


void remove_trail(struct ir_remote* remote)
{
	int extra_bit;

	if (!is_space_enc(remote))
		return;
	if (remote->ptrail == 0)
		return;
	if (expect(remote, remote->pone, remote->pzero)
	    || expect(remote, remote->pzero, remote->pone))
		return;
	if (!(expect(remote, remote->sone, remote->szero)
	      && expect(remote, remote->szero, remote->sone)))
		return;
	if (expect(remote, remote->ptrail, remote->pone))
		extra_bit = 1;
	else if (expect(remote, remote->ptrail, remote->pzero))
		extra_bit = 0;
	else
		return;

	remote->post_data_bits++;
	remote->post_data <<= 1;
	remote->post_data |= extra_bit;
	remote->ptrail = 0;
}


void for_each_remote(struct ir_remote* remotes, remote_func func)
{
	struct ir_remote* remote;

	remote = remotes;
	while (remote != NULL) {
		func(remote);
		remote = remote->next;
	}
}


static int mywaitfordata(uint32_t maxusec)
{
	int ret;
	struct pollfd pfd  = {
		.fd = curr_driver->fd, .events = POLLIN, .revents = 0};

	do {
		ret = curl_poll(&pfd, 1, maxusec / 1000);
	} while (ret == -1 && errno == EINTR);

	if (ret == -1 && errno != EINTR)
		log_perror_err("mywaitfordata: curl_poll() failed");
	return (pfd.revents & POLLIN) != 0;
}


static lirc_t emulation_readdata(lirc_t timeout)
{
	static lirc_t sum = 0;
	lirc_t data = 0;

	if (current_code == NULL) {
		data = 1000000;
		if (next_code)
			current_code = next_code;
		else
			current_code = emulation_data->codes;
		current_rep = 0;
		sum = 0;
	} else {
		if (current_code->name == NULL) {
			log_warn("%s: no data found", emulation_data->name);
			data = 0;
		}
		if (current_index >= current_code->length) {
			if (next_code) {
				current_code = next_code;
			} else {
				current_rep++;
				if (current_rep > 2) {
					current_code++;
					current_rep = 0;
					data = 1000000;
				}
			}
			current_index = 0;
			if (current_code->name == NULL) {
				current_code = NULL;
				return emulation_readdata(timeout);
			}
			if (data == 0) {
				if (is_const(emulation_data))
					data = emulation_data->gap - sum;
				else
					data = emulation_data->gap;
			}

			sum = 0;
		} else {
			data = current_code->signals[current_index];
			if ((current_index % 2) == 0)
				data |= PULSE_BIT;
			current_index++;
			sum += data & PULSE_MASK;
		}
	}
	log_debug("delivering: %c%u\n",
		  data & PULSE_BIT ? 'p':'s', data & PULSE_MASK);
	return data;
}


static struct lengths* new_length(lirc_t length)
{
	struct lengths* l;

	l = malloc(sizeof(struct lengths));
	if (l == NULL)
		return NULL;
	l->count = 1;
	l->sum = length;
	l->lower_bound = length / 100 * 100;
	l->upper_bound = length / 100 * 100 + 99;
	l->min = l->max = length;
	l->next = NULL;
	return l;
}


void unlink_length(struct lengths** first, struct lengths* remove)
{
	struct lengths* last;
	struct lengths* scan;

	if (remove == *first) {
		*first = remove->next;
		remove->next = NULL;
		return;
	}
	scan = (*first)->next;
	last = *first;
	while (scan) {
		if (scan == remove) {
			last->next = remove->next;
			remove->next = NULL;
			return;
		}
		last = scan;
		scan = scan->next;
	}
	log_error("unlink_length(): report this bug!");
}


int add_length(struct lengths** first, lirc_t length)
{
	struct lengths* l;
	struct lengths* last;

	if (*first == NULL) {
		*first = new_length(length);
		if (*first == NULL)
			return 0;
		return 1;
	}
	l = *first;
	while (l != NULL) {
		if (l->lower_bound <= length && length <= l->upper_bound) {
			l->count++;
			l->sum += length;
			l->min = min(l->min, length);
			l->max = max(l->max, length);
			return 1;
		}
		last = l;
		l = l->next;
	}
	last->next = new_length(length);
	if (last->next == NULL)
		return 0;
	return 1;
}


void free_lengths(struct lengths** firstp)
{
	struct lengths* first;
	struct lengths* next;

	first = *firstp;
	if (first == NULL)
		return;
	while (first != NULL) {
		next = first->next;
		free(first);
		first = next;
	}
	*firstp = NULL;
}


void free_all_lengths(void)
{
	free_lengths(&first_space);
	free_lengths(&first_pulse);
	free_lengths(&first_sum);
	free_lengths(&first_gap);
	free_lengths(&first_repeat_gap);
	free_lengths(&first_signal_length);
	free_lengths(&first_headerp);
	free_lengths(&first_headers);
	free_lengths(&first_1lead);
	free_lengths(&first_3lead);
	free_lengths(&first_trail);
	free_lengths(&first_repeatp);
	free_lengths(&first_repeats);
}


static void merge_lengths(struct lengths* first)
{
	struct lengths* l;
	struct lengths* inner;
	struct lengths* last;
	uint32_t new_sum;
	int new_count;

	l = first;
	while (l != NULL) {
		last = l;
		inner = l->next;
		while (inner != NULL) {
			new_sum = l->sum + inner->sum;
			new_count = l->count + inner->count;

			if ((l->max <= new_sum / new_count + aeps
			     && l->min + aeps >= new_sum / new_count
			     && inner->max <= new_sum / new_count + aeps
			     && inner->min + aeps >= new_sum / new_count)
			    || (l->max <= new_sum / new_count * (100 + eps)
				&& l->min >= new_sum / new_count * (100 - eps)
				&& inner->max <= new_sum / new_count *
				(100 + eps)
				&& inner->min >= new_sum / new_count *
				(100 - eps))) {
				l->sum = new_sum;
				l->count = new_count;
				l->upper_bound = max(l->upper_bound,
						     inner->upper_bound);
				l->lower_bound = min(l->lower_bound,
						     inner->lower_bound);
				l->min = min(l->min, inner->min);
				l->max = max(l->max, inner->max);

				last->next = inner->next;
				free(inner);
				inner = last;
			}
			last = inner;
			inner = inner->next;
		}
		l = l->next;
	}
	for (l = first; l != NULL; l = l->next) {
		log_debug("%d x %u [%u,%u]",
<<<<<<< HEAD
			  l->count, (__u32)calc_signal(l),
			  (__u32)l->min, (__u32)l->max);
=======
			  l->count, (uint32_t)calc_signal(l),
			  (uint32_t)l->min, (uint32_t)l->max);
>>>>>>> a31b9f88
	}
}


/**
 *  Scan the list first for the item with highest count value.
 *  Returns pointer to highest item. Also updates *sump
 *  (if non-null) to the sum of all count values in list.
 */
static struct lengths* get_max_length(struct lengths*	first,
				      unsigned int*	sump)
{
	unsigned int sum;
	struct lengths* scan;
	struct lengths* max_length;

	if (first == NULL)
		return NULL;
	max_length = first;
	sum = first->count;

	if (first->count > 0)
		log_debug("%u x %u", first->count,
<<<<<<< HEAD
			  (__u32)calc_signal(first));
=======
			  (uint32_t)calc_signal(first));
>>>>>>> a31b9f88
	scan = first->next;
	while (scan) {
		if (scan->count > max_length->count)
			max_length = scan;
		sum += scan->count;
		log_debug(
			  "%u x %u",
			  scan->count,
			  (uint32_t)calc_signal(scan));
		scan = scan->next;
	}
	if (sump != NULL)
		*sump = sum;
	return max_length;
}


int get_trail_length(struct ir_remote* remote, int interactive)
{
	unsigned int sum = 0, max_count;
	struct lengths* max_length;

	if (is_biphase(remote))
		return 1;

	max_length = get_max_length(first_trail, &sum);
	max_count = max_length->count;
	log_debug(
		  "get_trail_length(): sum: %u, max_count %u",
		  sum, max_count);
	if (max_count >= sum * TH_TRAIL / 100) {
		log_debug("Found trail pulse: %lu",
<<<<<<< HEAD
			  (__u32)calc_signal(max_length));
=======
			  (uint32_t)calc_signal(max_length));
>>>>>>> a31b9f88
		remote->ptrail = calc_signal(max_length);
		return 1;
	}
	log_debug("No trail pulse found.");
	return 1;
}


int get_lead_length(struct ir_remote* remote, int interactive)
{
	unsigned int sum = 0, max_count;
	struct lengths* first_lead;
	struct lengths* max_length;
	struct lengths* max2_length;
	lirc_t a, b, swap;

	if (!is_biphase(remote) || has_header(remote))
		return 1;
	if (is_rc6(remote))
		return 1;

	first_lead = has_header(remote) ? first_3lead : first_1lead;
	max_length = get_max_length(first_lead, &sum);
	max_count = max_length->count;
	log_debug(
		  "get_lead_length(): sum: %u, max_count %u",
		  sum, max_count);
	if (max_count >= sum * TH_LEAD / 100) {
		log_debug(
			  "Found lead pulse: %lu",
			  (uint32_t)calc_signal(max_length));
		remote->plead = calc_signal(max_length);
		return 1;
	}
	unlink_length(&first_lead, max_length);
	max2_length = get_max_length(first_lead, &sum);
	max_length->next = first_lead;
	first_lead = max_length;

	a = calc_signal(max_length);
	b = calc_signal(max2_length);
	if (a > b) {
		swap = a;
		a = b;
		b = swap;
	}
	if (abs(2 * a - b) < b * eps / 100 || abs(2 * a - b) < aeps) {
		log_debug(
			  "Found hidden lead pulse: %lu",
			  (uint32_t)a);
		remote->plead = a;
		return 1;
	}
	log_debug("No lead pulse found.");
	return 1;
}


int get_header_length(struct ir_remote* remote, int interactive)
{
	unsigned int sum, max_count;
	lirc_t headerp, headers;
	struct lengths* max_plength;
	struct lengths* max_slength;

	if (first_headerp != NULL) {
		max_plength = get_max_length(first_headerp, &sum);
		max_count = max_plength->count;
	} else {
		log_debug("No header data.");
		return 1;
	}
	log_debug(
		  "get_header_length(): sum: %u, max_count %u",
		  sum, max_count);

	if (max_count >= sum * TH_HEADER / 100) {
		max_slength = get_max_length(first_headers, &sum);
		max_count = max_slength->count;
		log_debug(
			  "get_header_length(): sum: %u, max_count %u",
			  sum, max_count);
		if (max_count >= sum * TH_HEADER / 100) {
			headerp = calc_signal(max_plength);
			headers = calc_signal(max_slength);

			log_debug(
				  "Found possible header: %lu %lu",
				  (uint32_t)headerp,
				  (uint32_t)headers);
			remote->phead = headerp;
			remote->shead = headers;
			if (first_lengths < second_lengths) {
				log_debug(
					  "Header is not being repeated.");
				remote->flags |= NO_HEAD_REP;
			}
			return 1;
		}
	}
	log_debug("No header found.");
	return 1;
}


int get_repeat_length(struct ir_remote* remote, int interactive)
{
	unsigned int sum = 0, max_count;
	lirc_t repeatp, repeats, repeat_gap;
	struct lengths* max_plength;
	struct lengths* max_slength;

	if (!((count_3repeats > SAMPLES / 2 ?  1 : 0) ^
	      (count_5repeats > SAMPLES / 2 ? 1 : 0))) {
		if (count_3repeats > SAMPLES / 2
		    || count_5repeats > SAMPLES / 2) {
			log_warn("Repeat inconsistency.");
			return 0;
		}
		log_debug("No repeat code found.");
		return 1;
	}

	max_plength = get_max_length(first_repeatp, &sum);
	max_count = max_plength->count;
	log_debug(
		  "get_repeat_length(): sum: %u, max_count %u",
		  sum, max_count);
	if (max_count >= sum * TH_REPEAT / 100) {
		max_slength = get_max_length(first_repeats, &sum);
		max_count = max_slength->count;
		log_debug(
			  "get_repeat_length(): sum: %u, max_count %u",
			  sum, max_count);
		if (max_count >= sum * TH_REPEAT / 100) {
			if (count_5repeats > count_3repeats
			    && !has_header(remote)) {
				log_warn(
					  "Repeat code has header,"
					  " but no header found!");
				return 0;
			}
			if (count_5repeats > count_3repeats
			    && has_header(remote))
				remote->flags |= REPEAT_HEADER;
			repeatp = calc_signal(max_plength);
			repeats = calc_signal(max_slength);

			log_debug(
				  "Found repeat code: %lu %lu",
				  (uint32_t)repeatp,
				  (uint32_t)repeats);
			remote->prepeat = repeatp;
			remote->srepeat = repeats;
			if (!(remote->flags & CONST_LENGTH)) {
				max_slength = get_max_length(first_repeat_gap,
							     NULL);
				repeat_gap = calc_signal(max_slength);
				log_debug(
					  "Found repeat gap: %lu",
					  (uint32_t)repeat_gap);
				remote->repeat_gap = repeat_gap;
			}
			return 1;
		}
	}
	log_debug("No repeat header found.");
	return 1;
}


void get_scheme(struct ir_remote* remote, int interactive)
{
	unsigned int i, length = 0, sum = 0;
	struct lengths* maxp;
	struct lengths* max2p;
	struct lengths* maxs;
	struct lengths* max2s;

	for (i = 1; i < MAX_SIGNALS; i++) {
		if (lengths[i] > lengths[length])
			length = i;
		sum += lengths[i];
		if (lengths[i] > 0)
			log_debug("%u: %u", i, lengths[i]);
	}
	log_debug("get_scheme(): sum: %u length: %u signals: %u"
		  " first_lengths: %u second_lengths: %u\n",
		  sum, length + 1, lengths[length],
		  first_lengths, second_lengths);
	/* FIXME !!! this heuristic is too bad */
	if (lengths[length] >= TH_SPACE_ENC * sum / 100) {
		length++;
		log_debug(
			  "Space/pulse encoded remote control found.");
		log_debug("Signal length is %u.", length);
		/* this is not yet the number of bits */
		remote->bits = length;
		set_protocol(remote, SPACE_ENC);
		return;
	}
	maxp = get_max_length(first_pulse, NULL);
	unlink_length(&first_pulse, maxp);
	if (first_pulse == NULL)
		first_pulse = maxp;
	max2p = get_max_length(first_pulse, NULL);
	maxp->next = first_pulse;
	first_pulse = maxp;

	maxs = get_max_length(first_space, NULL);
	unlink_length(&first_space, maxs);
	if (first_space == NULL) {
		first_space = maxs;
	} else {
		max2s = get_max_length(first_space, NULL);
		maxs->next = first_space;
		first_space = maxs;

		maxs = get_max_length(first_space, NULL);

		if (length > 20
		    && (calc_signal(maxp) < TH_RC6_SIGNAL
			|| calc_signal(max2p) < TH_RC6_SIGNAL)
		    && (calc_signal(maxs) < TH_RC6_SIGNAL
			|| calc_signal(max2s) < TH_RC6_SIGNAL)) {
			log_debug("RC-6 remote control found.");
			set_protocol(remote, RC6);
		} else {
			log_debug("RC-5 remote control found.");
			set_protocol(remote, RC5);
		}
		return;
	}
	length++;
	log_debug("Suspicious data length: %u.", length);
	/* this is not yet the number of bits */
	remote->bits = length;
	set_protocol(remote, SPACE_ENC);
}


int get_data_length(struct ir_remote* remote, int interactive)
{
	unsigned int sum = 0, max_count;
	lirc_t p1, p2, s1, s2;
	struct lengths* max_plength;
	struct lengths* max_slength;
	struct lengths* max2_plength;
	struct lengths* max2_slength;

	max_plength = get_max_length(first_pulse, &sum);
	max_count = max_plength->count;
	log_debug("get_data_length(): sum: %u, max_count %u",
		  sum, max_count);

	if (max_count >= sum * TH_IS_BIT / 100) {
		unlink_length(&first_pulse, max_plength);

		max2_plength = get_max_length(first_pulse, NULL);
		if (max2_plength != NULL)
			if (max2_plength->count < max_count * TH_IS_BIT / 100)
				max2_plength = NULL;
		log_debug("Pulse candidates: ");
		log_debug("%u x %u", max_plength->count,
<<<<<<< HEAD
			  (__u32)calc_signal(max_plength));
=======
			  (uint32_t)calc_signal(max_plength));
>>>>>>> a31b9f88
		if (max2_plength)
			log_debug(", %u x %u",
				  max2_plength->count,
				  (uint32_t)calc_signal(max2_plength));

		max_slength = get_max_length(first_space, &sum);
		max_count = max_slength->count;
		log_debug(
			  "get_data_length(): sum: %u, max_count %u",
			  sum, max_count);
		if (max_count >= sum * TH_IS_BIT / 100) {
			unlink_length(&first_space, max_slength);

			max2_slength = get_max_length(first_space, NULL);
			if (max2_slength != NULL)
				if (max2_slength->count <
				    max_count * TH_IS_BIT / 100)
					max2_slength = NULL;
			if (max_count >= sum * TH_IS_BIT / 100) {
				log_debug("Space candidates: ");
				log_debug(
					  "%u x %u",
					  max_slength->count,
					  (uint32_t)calc_signal(max_slength));
				if (max2_slength) {
					log_debug(
						"%u x %u",
						max2_slength->count,
						(uint32_t)calc_signal(max2_slength));
				}
			}
			remote->eps = eps;
			remote->aeps = aeps;
			if (is_biphase(remote)) {
				if (max2_plength == NULL
				    || max2_slength == NULL) {
					log_notice(
						  "Unknown encoding found.");
					return 0;
				}
				log_debug(
					  "Signals are biphase encoded.");
				p1 = calc_signal(max_plength);
				p2 = calc_signal(max2_plength);
				s1 = calc_signal(max_slength);
				s2 = calc_signal(max2_slength);

				remote->pone =
					(min(p1, p2) + max(p1, p2) / 2) / 2;
				remote->sone =
					(min(s1, s2) + max(s1, s2) / 2) / 2;
				remote->pzero = remote->pone;
				remote->szero = remote->sone;
			} else {
				if (max2_plength == NULL
				    && max2_slength == NULL) {
					log_notice(
						  "No encoding found");
					return 0;
				}
				if (max2_plength && max2_slength) {
					log_notice(
						  "Unknown encoding found.");
					return 0;
				}
				p1 = calc_signal(max_plength);
				s1 = calc_signal(max_slength);
				if (max2_plength) {
					p2 = calc_signal(max2_plength);
					log_debug("Signals are pulse encoded.");
					remote->pone = max(p1, p2);
					remote->sone = s1;
					remote->pzero = min(p1, p2);
					remote->szero = s1;
					if (expect(remote, remote->ptrail, p1)
					    || expect(remote, remote->ptrail,
						      p2))
						remote->ptrail = 0;
				} else {
					s2 = calc_signal(max2_slength);
					log_debug("Signals are space encoded.");
					remote->pone = p1;
					remote->sone = max(s1, s2);
					remote->pzero = p1;
					remote->szero = min(s1, s2);
				}
			}
			if (has_header(remote)
			    && (!has_repeat(remote)
				|| remote->flags & NO_HEAD_REP)) {
				if (!is_biphase(remote)
				    && ((expect(remote, remote->phead,
						remote->pone)
					 && expect(remote,
						   remote->shead,
						   remote->sone))
					|| (expect(remote,
						   remote->phead,
						   remote->pzero)
					    && expect(remote,
						      remote->shead,
						      remote->szero)))) {
					remote->phead = remote->shead = 0;
					remote->flags &= ~NO_HEAD_REP;
					log_debug(
						  "Removed header.");
				}
				if (is_biphase(remote)
				    && expect(remote,
					      remote->shead,
					      remote->sone)) {
					remote->plead = remote->phead;
					remote->phead = remote->shead = 0;
					remote->flags &= ~NO_HEAD_REP;
					log_debug(
						  "Removed header.");
				}
			}
			if (is_biphase(remote)) {
				struct lengths* signal_length;
				lirc_t data_length;

				signal_length =
					get_max_length(first_signal_length,
						       NULL);
				data_length =
					calc_signal(signal_length) -
					remote->plead - remote->phead -
					remote->shead +
					/* + 1/2 bit */
					(remote->pone + remote->sone) / 2;
				remote->bits = data_length / (remote->pone +
							      remote->sone);
				if (is_rc6(remote))
					remote->bits--;
			} else {
				remote->bits =
					(remote->bits -
					 (has_header(remote) ? 2 : 0) + 1 -
					 (remote->ptrail > 0 ? 2 : 0)) / 2;
			}
			log_debug(
				  "Signal length is %d",
				  remote->bits);
			free_lengths(&max_plength);
			free_lengths(&max_slength);
			return 1;
		}
		free_lengths(&max_plength);
	}
	log_notice("Could not find data lengths.");
	return 0;
}


enum get_gap_status get_gap_length(struct gap_state*	state,
				   struct ir_remote*	remote)
{
	while (availabledata())
		curr_driver->rec_func(NULL);
	if (!mywaitfordata(10000000)) {
		free_lengths(&(state->gaps));
		return STS_GAP_TIMEOUT;
	}
	gettimeofday(&(state->start), NULL);
	while (availabledata())
		curr_driver->rec_func(NULL);
	gettimeofday(&(state->end), NULL);
	if (state->flag) {
		state->gap = time_elapsed(&(state->last), &(state->start));
		add_length(&(state->gaps), state->gap);
		merge_lengths(state->gaps);
		state->maxcount = 0;
		state->scan = state->gaps;
		while (state->scan) {
			state->maxcount = max(state->maxcount,
					      state->scan->count);
			if (state->scan->count > SAMPLES) {
				remote->gap = calc_signal(state->scan);
				free_lengths(&(state->gaps));
				return STS_GAP_FOUND;
			}
			state->scan = state->scan->next;
		}
		if (state->maxcount > state->lastmaxcount) {
			state->lastmaxcount = state->maxcount;
			return STS_GAP_GOT_ONE_PRESS;
		}
	} else {
		state->flag = 1;
	}
	state->last = state->end;
	return STS_GAP_AGAIN;
}


/** Return true if a given remote needs to compute toggle_mask. */
int needs_toggle_mask(struct ir_remote* remote)
{
	struct ir_ncode* codes;

	if (!is_rc6(remote))
		return 0;
	if (remote->codes) {
		codes = remote->codes;
		while (codes->name != NULL) {
			if (codes->next)
				/* asume no toggle bit mask when key
				 * sequences are used */
				return 0;
			codes++;
		}
	}
	return 1;
}


/* Compute lengths from four recorded signals. */
static void compute_lengths_4_signals(void)
{
	add_length(&first_repeatp, signals[0]);
	merge_lengths(first_repeatp);
	add_length(&first_repeats, signals[1]);
	merge_lengths(first_repeats);
	add_length(&first_trail, signals[2]);
	merge_lengths(first_trail);
	add_length(&first_repeat_gap, signals[3]);
	merge_lengths(first_repeat_gap);
}


/* Compute lengths from six recorded signals. */
static void compute_lengths_6_signals(void)
{
	add_length(&first_headerp, signals[0]);
	merge_lengths(first_headerp);
	add_length(&first_headers, signals[1]);
	merge_lengths(first_headers);
	add_length(&first_repeatp, signals[2]);
	merge_lengths(first_repeatp);
	add_length(&first_repeats, signals[3]);
	merge_lengths(first_repeats);
	add_length(&first_trail, signals[4]);
	merge_lengths(first_trail);
	add_length(&first_repeat_gap, signals[5]);
	merge_lengths(first_repeat_gap);
}

/* Compute lengths from more than six recorded signals. */
static void compute_lengths_many_signals(struct lengths_state* state)
{
	int i;

	add_length(&first_1lead, signals[0]);
	merge_lengths(first_1lead);
	for (i = 2; i < state->count - 2; i++) {
		if (i % 2) {
			add_length(&first_space, signals[i]);
			merge_lengths(first_space);
		} else {
			add_length(&first_pulse, signals[i]);
			merge_lengths(first_pulse);
		}
	}
	add_length(&first_trail, signals[state->count - 2]);
	merge_lengths(first_trail);
	lengths[state->count - 2]++;
	add_length(&first_signal_length, state->sum - state->data);
	merge_lengths(first_signal_length);
	if (state->first_signal == 1
	    || (first_length > 2
		&& first_length - 2 != state->count - 2)) {
		add_length(&first_3lead, signals[2]);
		merge_lengths(first_3lead);
		add_length(&first_headerp, signals[0]);
		merge_lengths(first_headerp);
		add_length(&first_headers, signals[1]);
		merge_lengths(first_headers);
	}
	if (state->first_signal == 1) {
		first_lengths++;
		first_length = state->count - 2;
		state->header = signals[0] + signals[1];
	} else if (state->first_signal == 0
		   && first_length - 2 == state->count - 2) {
		lengths[state->count - 2]--;
		lengths[state->count - 2 + 2]++;
		second_lengths++;
	}
}


static struct lengths* scan_gap1(struct lengths_state*	state,
				 struct ir_remote*	remote,
				 int*			maxcount,
				 enum lengths_status*	again)
{
	struct lengths* scan;

	for (scan = first_sum; scan; scan = scan->next) {
		*maxcount = max(*maxcount, scan->count);
		if (scan->count > SAMPLES) {
			remote->gap = calc_signal(scan);
			remote->flags |= CONST_LENGTH;
			state->mode = MODE_HAVE_GAP;
			log_debug("Found gap: %u", remote->gap);
			*again = STS_LEN_AGAIN_INFO;
			break;
		}
	}
	return scan;
}


static struct lengths* scan_gap2(struct lengths_state*	state,
				 struct ir_remote*	remote,
				 int*			maxcount,
				 enum lengths_status*	again)
{
	struct lengths* scan;

	for (scan = first_gap; scan; scan = scan->next) {
		*maxcount = max(*maxcount, scan->count);
		if (scan->count > SAMPLES) {
			remote->gap = calc_signal(scan);
			state->mode = MODE_HAVE_GAP;
			log_debug("Found gap: %u", remote->gap);
			*again = STS_LEN_AGAIN_INFO;
			break;
		}
	}
	return scan;
}


enum lengths_status get_lengths(struct lengths_state* state,
				struct ir_remote* remote,
				int force, int interactive)
{
	struct lengths* scan;
	int maxcount = 0;
	static int lastmaxcount = 0;
	enum lengths_status again = STS_LEN_AGAIN;

	state->data = curr_driver->readdata(10000000);
	if (!state->data) {
		state->retval = 0;
		return STS_LEN_TIMEOUT;
	}
	state->count++;
	if (state->mode == MODE_GET_GAP) {
		state->sum += state->data & PULSE_MASK;
		if (state->average == 0 && is_space(state->data)) {
			if (state->data > 100000) {
				state->sum = 0;
				return STS_LEN_AGAIN;
			}
			state->average = state->data;
			state->maxspace = state->data;
		} else if (is_space(state->data)) {
			if (state->data > MIN_GAP
			    || state->data > 100 * state->average
			    /* this MUST be a gap */
			    || (state->data >= 5000 && count_spaces > 10
				&& state->data > 5 * state->average)
			    || (state->data < 5000 && count_spaces > 10
				&& state->data > 5 * state->maxspace / 2)) {
				add_length(&first_sum, state->sum);
				merge_lengths(first_sum);
				add_length(&first_gap, state->data);
				merge_lengths(first_gap);
				state->sum = 0;
				count_spaces = 0;
				state->average = 0;
				state->maxspace = 0;

				maxcount = 0;
				scan = scan_gap1(state,
						 remote,
						 &maxcount,
						 &again);
				if (scan == NULL) {
					scan = scan_gap2(state,
							 remote,
							 &maxcount,
							 &again);
				}
				if (scan != NULL) {
					state->mode = MODE_HAVE_GAP;
					state->sum = 0;
					state->count = 0;
					state->remaining_gap =
						is_const(remote) ?
						(remote->gap >
						 state->data ?
						 remote->gap - state->data : 0)
						: (has_repeat_gap(remote) ?
						   remote->
						   repeat_gap : remote->gap);
					if (force) {
						state->retval = 0;
						return STS_LEN_RAW_OK;
					}
					return STS_LEN_AGAIN_INFO;
				}
				lastmaxcount = maxcount;
				state->keypresses = lastmaxcount;
				return again;
			}
			state->average =
				(state->average * count_spaces + state->data)
				/ (count_spaces + 1);
			count_spaces++;
			if (state->data > state->maxspace)
				state->maxspace = state->data;
		}
		if (state->count > SAMPLES * MAX_SIGNALS * 2) {
			state->retval = 0;
			return STS_LEN_NO_GAP_FOUND;
		}
		state->keypresses = lastmaxcount;
		return STS_LEN_AGAIN;
	} else if (state->mode == MODE_HAVE_GAP) {
		if (state->count <= MAX_SIGNALS) {
			signals[state->count - 1] = state->data & PULSE_MASK;
		} else {
			state->retval = 0;
			return STS_LEN_TOO_LONG;
		}
		if (is_const(remote))
			state->remaining_gap =
				remote->gap > state->sum ?
					remote->gap - state->sum : 0;
		else
			state->remaining_gap = remote->gap;
		state->sum += state->data & PULSE_MASK;

		if (state->count > 2
			&& ((state->data & PULSE_MASK) >=
				state->remaining_gap * (100 - eps) / 100
			    || (state->data & PULSE_MASK) >=
				state->remaining_gap - aeps)) {
			if (is_space(state->data)) {
				/* signal complete */
				state->keypresses += 1;
				if (state->count == 4) {
					count_3repeats++;
					compute_lengths_4_signals();
				} else if (state->count == 6) {
					count_5repeats++;
					compute_lengths_6_signals();
				} else if (state->count > 6) {
					count_signals++;
					compute_lengths_many_signals(state);
				}
				state->count = 0;
				state->sum = 0;
			}
			/* such long pulses may appear with
			 * crappy hardware (receiver? / remote?)
			 */
			else {
				remote->gap = 0;
				return STS_LEN_NO_GAP_FOUND;
			}

			if (count_signals >= SAMPLES) {
				get_scheme(remote, interactive);
				if (!get_header_length(remote, interactive)
				    || !get_trail_length(remote, interactive)
				    || !get_lead_length(remote, interactive)
				    || !get_repeat_length(remote, interactive)
				    || !get_data_length(remote, interactive))
					state->retval = 0;
				return state->retval ==
				       0 ? STS_LEN_FAIL : STS_LEN_OK;
			}
			if ((state->data & PULSE_MASK) <=
			    (state->remaining_gap + state->header) *
			    (100 + eps) / 100
			    || (state->data & PULSE_MASK) <=
			    (state->remaining_gap + state->header) + aeps) {
				state->first_signal = 0;
				state->header = 0;
			} else {
				state->first_signal = 1;
			}
		}
	}
	return STS_LEN_AGAIN;
}


enum toggle_status get_toggle_bit_mask(struct toggle_state*	state,
				       struct ir_remote*	remote)
{
	struct decode_ctx_t decode_ctx = { 0 };
	int i;
	ir_code mask;

	if (!state->inited) {
		sleep(1);
		while (availabledata())
			curr_driver->rec_func(NULL);
		state->inited = 1;
	}
	if (state->retries <= 0) {
		if (!state->found)
			return STS_TGL_NOT_FOUND;
		if (state->seq > 0) {
			remote->min_repeat = state->repeats / state->seq;
			log_debug("min_repeat=%d",
				  remote->min_repeat);
		}
		return STS_TGL_FOUND;
	}
	if (!mywaitfordata(10000000))
		return STS_TGL_TIMEOUT;
	curr_driver->rec_func(remote);
	if (is_rc6(remote) && remote->rc6_mask == 0) {
		for (i = 0, mask = 1; i < remote->bits; i++, mask <<= 1) {
			remote->rc6_mask = mask;
			state->success =
				curr_driver->decode_func(remote, &decode_ctx);
			if (state->success) {
				remote->min_remaining_gap =
					decode_ctx.min_remaining_gap;
				remote->max_remaining_gap =
					decode_ctx.max_remaining_gap;
				break;
			}
		}
		if (!state->success)
			remote->rc6_mask = 0;
	} else {
		state->success =
			curr_driver->decode_func(remote, &decode_ctx);
		if (state->success) {
			remote->min_remaining_gap =
				decode_ctx.min_remaining_gap;
			remote->max_remaining_gap =
				decode_ctx.max_remaining_gap;
		}
	}
	if (state->success) {
		if (state->flag == 0) {
			state->flag = 1;
			state->first = decode_ctx.code;
		} else if (!decode_ctx.repeat_flag
			   || decode_ctx.code != state->last) {
			state->seq++;
			mask = state->first ^ decode_ctx.code;
			if (!state->found && mask) {
				set_toggle_bit_mask(remote, mask);
				state->found = 1;
				if (state->seq > 0)
					remote->min_repeat =
						state->repeats / state->seq;
			}
			state->retries--;
			state->last = decode_ctx.code;
			return STS_TGL_GOT_ONE_PRESS;
		}
		state->repeats++;
		state->last = decode_ctx.code;
	} else {
		state->retries--;
		while (availabledata())
			curr_driver->rec_func(NULL);
	}
	return STS_TGL_AGAIN;
}


/** analyse non-interactive get_lengths, returns boolean ok/fail. */
int analyse_get_lengths(struct lengths_state* lengths_state)
{
	enum lengths_status status = STS_LEN_AGAIN;

	while (status == STS_LEN_AGAIN) {
		status = get_lengths(lengths_state, &remote, 0, 0);
		switch (status) {
		case STS_LEN_AGAIN_INFO:
			status = STS_LEN_AGAIN;
			break;
		case STS_LEN_AGAIN:
			break;
		case STS_LEN_OK:
			break;
		case STS_LEN_FAIL:
			log_error("get_lengths() failure");
			return 0;
		case STS_LEN_RAW_OK:
			log_error("raw analyse result?!");
			return 0;
		case STS_LEN_TIMEOUT:
			log_error("analyse timeout?!");
			return 0;
		case STS_LEN_NO_GAP_FOUND:
			log_error("analyse, no gap?!");
			return 0;
		case STS_LEN_TOO_LONG:
			log_error("analyse, signal too long?!");
			return 0;
		default:
			log_error("Cannot read raw data (%d)",
				  status);
			return 0;
		}
	}
	return 1;
}


/** Implement the analyse task, return 1 for ok, 0 for errors. */
int analyse_remote(struct ir_remote* raw_data, const struct opts* opts)
{
	struct ir_ncode* codes;
	struct decode_ctx_t decode_ctx;
	struct lengths_state lengths_state;
	int code;
	int code2;
	struct ir_ncode* new_codes;
	size_t new_codes_count = 100;
	int new_index = 0;
	int ret;

	if (!is_raw(raw_data)) {
		log_error("remote %s not in raw mode, ignoring",
			  raw_data->name);
		return 0;
	}
	flushhw();
	aeps = raw_data->aeps;
	eps = raw_data->eps;
	emulation_data = raw_data;
	next_code = NULL;
	current_code = NULL;
	current_index = 0;
	memset(&remote, 0, sizeof(remote));
	lengths_state_init(&lengths_state);
	if (!analyse_get_lengths(&lengths_state))
		return 0;

	if (is_rc6(&remote) && remote.bits >= 5)
		/* have to assume something as it's very difficult to
		 * extract the rc6_mask from the data that we have */
		remote.rc6_mask = ((ir_code)0x1ll) << (remote.bits - 5);

	remote.name = raw_data->name;
	remote.freq = raw_data->freq;

	new_codes = malloc(new_codes_count * sizeof(*new_codes));
	if (new_codes == NULL) {
		log_error("Out of memory");
		return 0;
	}
	memset(new_codes, 0, new_codes_count * sizeof(*new_codes));
	codes = raw_data->codes;
	while (codes->name != NULL) {
		// printf("decoding %s\n", codes->name);
		current_code = NULL;
		current_index = 0;
		next_code = codes;

		rec_buffer_init();

		ret = receive_decode(&remote, &decode_ctx);
		if (!ret) {
			log_warn(
				  "Decoding of %s failed", codes->name);
		} else {
			if (new_index + 1 >= new_codes_count) {
				struct ir_ncode* renew_codes;

				new_codes_count *= 2;
				renew_codes =
					realloc(new_codes,
						new_codes_count *
						sizeof(*new_codes));
				if (renew_codes == NULL) {
					log_error("Out of memory");
					free(new_codes);
					return 0;
				}
				memset(&new_codes[new_codes_count / 2],
				       0,
				       new_codes_count / 2 *
				       sizeof(*new_codes));
				new_codes = renew_codes;
			}

			rec_buffer_clear();
			code = decode_ctx.code;
			ret = receive_decode(&remote, &decode_ctx);
			code2 = decode_ctx.code;
			decode_ctx.code = code;
			if (ret && code2 != decode_ctx.code) {
				new_codes[new_index].next =
					malloc(IR_CODE_NODE_SIZE);
				if (new_codes[new_index].next) {
					memset(new_codes[new_index].next,
					       0,
					       IR_CODE_NODE_SIZE);
					new_codes[new_index].next->code =
						code2;
				}
			}
			new_codes[new_index].name = codes->name;
			new_codes[new_index].code = decode_ctx.code;
			new_index++;
		}
		codes++;
	}
	new_codes[new_index].name = NULL;
	remote.codes = new_codes;
	fprint_remotes(stdout, &remote, opts->commandline);
	remote.codes = NULL;
	free(new_codes);
	return 1;
}


/** The --analyse wrapper. */
int do_analyse(const struct opts* opts, struct main_state* state)
{
	FILE* f;
	struct ir_remote* r;

	memcpy((void*)curr_driver, &hw_emulation, sizeof(struct driver));
	f = fopen(opts->filename, "r");
	if (f == NULL) {
		fprintf(stderr, "Cannot open file: %s\n", opts->filename);
		return 0;
	}
	r = read_config(f, opts->filename);
	if (r == NULL) {
		fprintf(stderr, "Cannot parse file: %s\n", opts->filename);
		return 0;
	}
	for (; r != NULL; r = r->next) {
		if (!is_raw(r)) {
			log_error("remote %s not in raw mode, ignoring",
				  r->name);
			continue;
		}
		analyse_remote(r, opts);
	}
	return 1;
}


ssize_t raw_read(void* buffer, size_t size, unsigned int timeout_us)
{
	if (!mywaitfordata(timeout_us))
		return 0;
	return read(curr_driver->fd, buffer, size);
}


static int raw_data_ok(struct button_state* btn_state)
{
	int r;
	int ref;

	if (!is_space(btn_state->data)) {
		r = 0;
	} else if (is_const(&remote)) {
		if (remote.gap > btn_state->sum) {
			ref = (remote.gap - btn_state->sum);
			ref *= (100 - remote.eps);
			ref /= 100;
		} else {
			ref = 0;
		}
		r = btn_state->data > ref;
	} else {
		r = btn_state->data > (remote.gap * (100 - remote.eps)) / 100;
	}
	return r;
}


enum button_status record_buttons(struct button_state*	btn_state,
				  enum button_status	last_status,
				  struct main_state*	state,
				  const struct opts*	opts)
{
	const char* const MSG_BAD_LENGTH =
		"Signal length is %d\n"
		"That's weird because the signal length must be odd!\n";
	ir_code code2;
	int decode_ok;
	uint32_t timeout;
	int retries;
	struct ir_remote* my_remote;
	FILE* f;
	enum button_status sts;

	if (btn_state->no_data) {
		btn_state->no_data = 0;
		return STS_BTN_TIMEOUT;
	}
	switch (last_status) {
	case STS_BTN_INIT:
		return STS_BTN_GET_NAME;
	case STS_BTN_GET_NAME:
		if (strchr(btn_state->buffer, ' ') != NULL) {
			btn_state_set_message(
				btn_state,
				"The name must not contain any whitespace.");
			return STS_BTN_SOFT_ERROR;
		}
		if (strchr(btn_state->buffer, '\t') != NULL) {
			btn_state_set_message(
				btn_state,
				"The name must not contain any whitespace.");
			return STS_BTN_SOFT_ERROR;
		}
		if (strcasecmp(btn_state->buffer, "begin") == 0) {
			btn_state_set_message(
				btn_state,
				"'%s' is not allowed as button name\n",
				btn_state->buffer);
			return STS_BTN_SOFT_ERROR;
		}
		if (strcasecmp(btn_state->buffer, "end") == 0) {
			btn_state_set_message(
				btn_state,
				"'%s' is not allowed as button name\n",
				btn_state->buffer);
			return STS_BTN_SOFT_ERROR;
		}
		if (strlen(btn_state->buffer) == 0)
			return STS_BTN_RECORD_DONE;
		if (!opts->disable_namespace
		    && !is_in_namespace(btn_state->buffer)) {
			btn_state_set_message(
				btn_state,
				"'%s' is not in name space"
				" (use --disable-namespace to override)\n",
				btn_state->buffer);
			return STS_BTN_SOFT_ERROR;
		}
		return STS_BTN_INIT_DATA;
	case STS_BTN_INIT_DATA:
		if (opts->force)
			flushhw();
		else
			while (availabledata())
				curr_driver->rec_func(NULL);
		if (curr_driver->fd == -1)
			curr_driver->init_func();
		return opts->force ? STS_BTN_GET_RAW_DATA : STS_BTN_GET_DATA;
	case STS_BTN_GET_DATA:
		for (retries = RETRIES; retries > 0; ) {
			if (!mywaitfordata(10000000)) {
				btn_state->no_data = 1;
				return STS_BTN_TIMEOUT;
			}
			decode_ok = 0;
			last_remote = NULL;
			sleep(1);
			while (availabledata()) {
				curr_driver->rec_func(NULL);
				if (curr_driver->decode_func(
					    &remote,
					    &(state->decode_ctx))) {
					decode_ok = 1;
					break;
				}
			}
			if (!decode_ok) {
				if (!resethw(btn_state->started_as_root)) {
					btn_state_set_message(
						btn_state,
						"Could not reset hardware.\n");
					return STS_BTN_HARD_ERROR;
				}
				btn_state_set_message(btn_state,
						      "Cannot decode data\n");
				flushhw();
				return STS_BTN_SOFT_ERROR;
			}
			btn_state->ncode.name = btn_state->buffer;
			btn_state->ncode.code = state->decode_ctx.code;
			curr_driver->rec_func(NULL);
			if (!curr_driver->decode_func(&remote,
						      &(state->decode_ctx))) {
				code2 = state->decode_ctx.code;
				state->decode_ctx.code = btn_state->ncode.code;
				if (state->decode_ctx.code != code2) {
					btn_state->ncode.next =
						malloc(IR_CODE_NODE_SIZE);
					if (btn_state->ncode.next) {
						memset(btn_state->ncode.next,
						       0,
						       IR_CODE_NODE_SIZE);
						btn_state->ncode.next->code =
							code2;
					}
				}
			}
			break;
		}
		return STS_BTN_BUTTON_DONE;
	case STS_BTN_GET_RAW_DATA:
		btn_state->count = 0;
		btn_state->sum = 0;
		while (btn_state->count < MAX_SIGNALS) {
			if (btn_state->count == 0)
				timeout = 10000000;
			else
				timeout = remote.gap * 5;
			btn_state->data = curr_driver->readdata(timeout);
			if (!btn_state->data) {
				if (btn_state->count == 0)
					return STS_BTN_TIMEOUT;
				btn_state->data = remote.gap;
			}
			if (btn_state->count == 0) {
				if (!is_space(btn_state->data)
				    || btn_state->data <
				    remote.gap - remote.gap * remote.eps /
				    100) {
					sleep(3);
					flushhw();
					btn_state->count = 0;
					btn_state_set_message(
						btn_state,
						"Something went wrong.");
					return STS_BTN_SOFT_ERROR;
				}
			} else {
				if (raw_data_ok(btn_state)) {
					log_info("Got it.\n");
					log_info("Signal length is %d\n",
						 btn_state->count - 1);
					if (btn_state->count % 2) {
						btn_state_set_message(
							btn_state,
							MSG_BAD_LENGTH,
							btn_state->count - 1);
						sleep(3);
						flushhw();
						btn_state->count = 0;
						return STS_BTN_SOFT_ERROR;
					}
					btn_state->ncode.name =
						btn_state->buffer;
					btn_state->ncode.length =
						btn_state->count - 1;
					btn_state->ncode.signals = signals;
					break;
				}
				signals[btn_state->count - 1] =
					btn_state->data & PULSE_MASK;
				btn_state->sum +=
					btn_state->data & PULSE_MASK;
			}
			btn_state->count++;
		}
		if (btn_state->count == MAX_SIGNALS) {
			btn_state_set_message(btn_state,
					      "Signal is too long.\n");
			return STS_BTN_SOFT_ERROR;
		}
		return STS_BTN_BUTTON_DONE;
	case STS_BTN_RECORD_DONE:
		if (is_raw(&remote))
			return STS_BTN_ALL_DONE;
		if (!resethw(btn_state->started_as_root)) {
			btn_state_set_message(btn_state,
					      "Could not reset hardware.");
			return STS_BTN_HARD_ERROR;
		}
		return STS_BTN_BUTTONS_DONE;
	case STS_BTN_BUTTONS_DONE:
		f = fopen(opts->tmpfile, "r");
		if (f == NULL) {
			btn_state_set_message(btn_state,
					      "Could not reopen config file");
			return STS_BTN_HARD_ERROR;
		}
		my_remote = read_config(f, opts->filename);
		fclose(f);
		if (my_remote == NULL) {
			btn_state_set_message(
				btn_state,
				"Internal error: "
				"config file contains no valid remote");
			return STS_BTN_HARD_ERROR;
		}
		if (my_remote == (void*)-1) {
			btn_state_set_message(
				btn_state,
				"Internal error: "
				"Reading of config file failed");
			return STS_BTN_HARD_ERROR;
		}
		sts = STS_BTN_ALL_DONE;
		if (opts->force) {
			remote = *my_remote;
			return sts;
		}
		if (!has_toggle_bit_mask(my_remote)) {
			if (!opts->using_template
			    && strcmp(curr_driver->name, "devinput") != 0) {
				remote = *(my_remote);
				sts = STS_BTN_GET_TOGGLE_BITS;
			}
		} else {
			set_toggle_bit_mask(my_remote,
					    my_remote->toggle_bit_mask);
			if (curr_driver->deinit_func)
				curr_driver->deinit_func();
		}
		if (!opts->update) {
			get_pre_data(my_remote);
			get_post_data(my_remote);
		}
		remote = *my_remote;
		return sts;
	case STS_BTN_BUTTON_DONE:
		return STS_BTN_BUTTON_DONE;
	case STS_BTN_HARD_ERROR:
		return STS_BTN_HARD_ERROR;
	default:
		btn_state_set_message(btn_state,
				      "record_buttons(): bad state: %d\n",
				      last_status);
		return STS_BTN_HARD_ERROR;
	}
}


/** Write the provisionary config file. */
void config_file_setup(struct main_state* state, const struct opts* opts)
{
	state->fout = fopen(opts->tmpfile, "w");
	if (state->fout == NULL) {
		log_error("Could not open new config file %s", tmpfile);
		log_perror_err("While opening temporary file for write");
		return;
	}
	fprint_copyright(state->fout);
	fprint_comment(state->fout, &remote, opts->commandline);
	fprint_remote_head(state->fout, &remote);
	fprint_remote_signal_head(state->fout, &remote);
}



/** Write the final config file. */
int config_file_finish(struct main_state* state, const struct opts* opts)
{
	state->fout = fopen(opts->filename, "w");
	if (state->fout == NULL) {
		log_perror_err("While opening \"%s\" for write",
			       opts->filename);
		return 0;
	}
	fprint_copyright(state->fout);
	fprint_remotes(state->fout, &remote, opts->commandline);
	return 1;
}<|MERGE_RESOLUTION|>--- conflicted
+++ resolved
@@ -725,13 +725,8 @@
 	}
 	for (l = first; l != NULL; l = l->next) {
 		log_debug("%d x %u [%u,%u]",
-<<<<<<< HEAD
-			  l->count, (__u32)calc_signal(l),
-			  (__u32)l->min, (__u32)l->max);
-=======
 			  l->count, (uint32_t)calc_signal(l),
 			  (uint32_t)l->min, (uint32_t)l->max);
->>>>>>> a31b9f88
 	}
 }
 
@@ -755,11 +750,7 @@
 
 	if (first->count > 0)
 		log_debug("%u x %u", first->count,
-<<<<<<< HEAD
-			  (__u32)calc_signal(first));
-=======
 			  (uint32_t)calc_signal(first));
->>>>>>> a31b9f88
 	scan = first->next;
 	while (scan) {
 		if (scan->count > max_length->count)
@@ -792,11 +783,7 @@
 		  sum, max_count);
 	if (max_count >= sum * TH_TRAIL / 100) {
 		log_debug("Found trail pulse: %lu",
-<<<<<<< HEAD
-			  (__u32)calc_signal(max_length));
-=======
 			  (uint32_t)calc_signal(max_length));
->>>>>>> a31b9f88
 		remote->ptrail = calc_signal(max_length);
 		return 1;
 	}
@@ -1061,11 +1048,7 @@
 				max2_plength = NULL;
 		log_debug("Pulse candidates: ");
 		log_debug("%u x %u", max_plength->count,
-<<<<<<< HEAD
-			  (__u32)calc_signal(max_plength));
-=======
 			  (uint32_t)calc_signal(max_plength));
->>>>>>> a31b9f88
 		if (max2_plength)
 			log_debug(", %u x %u",
 				  max2_plength->count,
