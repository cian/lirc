/****************************************************************************
** serial.c ****************************************************************
****************************************************************************
*
* common routines for hardware that uses the standard serial port driver
*
* Copyright (C) 1999 Christoph Bartelmus <lirc@bartelmus.de>
*
*/

/**
 * @file serial.c
 * @author Christoph Bartelmus
 * @brief Implements serial.h
 */

#ifdef HAVE_CONFIG_H
# include <config.h>
#endif

#ifndef LIRC_LOCKDIR
#define LIRC_LOCKDIR "/var/lock/lockdev"
#endif

#include <limits.h>
#include <stdio.h>
#include <stdlib.h>
#include <termios.h>
#include <string.h>
#include <fcntl.h>
#include <errno.h>
#include <dirent.h>
#include <signal.h>
#include <stdlib.h>
#include <unistd.h>

#include <sys/types.h>
#include <sys/stat.h>
#include <sys/ioctl.h>

#if defined __linux__
#include <linux/serial.h>	/* for 'struct serial_struct' to set custom
				 * baudrates */
#endif

#include "lirc/lirc_log.h"

int tty_reset(int fd)
{
	struct termios options;

	if (tcgetattr(fd, &options) == -1) {
		LOGPRINTF(1, "tty_reset(): tcgetattr() failed");
		LOGPERROR(1, "tty_reset()");
		return 0;
	}
	cfmakeraw(&options);
	if (tcsetattr(fd, TCSAFLUSH, &options) == -1) {
		LOGPRINTF(1, "tty_reset(): tcsetattr() failed");
		LOGPERROR(1, "tty_reset()");
		return 0;
	}
	return 1;
}

int tty_setrtscts(int fd, int enable)
{
	struct termios options;

	if (tcgetattr(fd, &options) == -1) {
		LOGPRINTF(1, "%s: tcgetattr() failed", __func__);
		LOGPERROR(1, __func__);
		return 0;
	}
	if (enable)
		options.c_cflag |= CRTSCTS;
	else
		options.c_cflag &= ~CRTSCTS;
	if (tcsetattr(fd, TCSAFLUSH, &options) == -1) {
		LOGPRINTF(1, "%s: tcsetattr() failed", __func__);
		LOGPERROR(1, __func__);
		return 0;
	}
	return 1;
}

int tty_setdtr(int fd, int enable)
{
	int cmd, sts;

	if (ioctl(fd, TIOCMGET, &sts) < 0) {
		LOGPRINTF(1, "%s: ioctl(TIOCMGET) failed", __func__);
		LOGPERROR(1, __func__);
		return 0;
	}
	if (((sts & TIOCM_DTR) == 0) && enable) {
		LOGPRINTF(1, "%s: 0->1", __func__);
	} else if ((!enable) && (sts & TIOCM_DTR)) {
		LOGPRINTF(1, "%s: 1->0", __func__);
	}
	if (enable)
		cmd = TIOCMBIS;
	else
		cmd = TIOCMBIC;
	sts = TIOCM_DTR;
	if (ioctl(fd, cmd, &sts) < 0) {
		LOGPRINTF(1, "%s: ioctl(TIOCMBI(S|C)) failed", __func__);
		LOGPERROR(1, __func__);
		return 0;
	}
	return 1;
}

int tty_setbaud(int fd, int baud)
{
	struct termios options;
	int speed;

#if defined __linux__
	int use_custom_divisor = 0;
	struct serial_struct serinfo;
#endif

	switch (baud) {
	case 300:
		speed = B300;
		break;
	case 1200:
		speed = B1200;
		break;
	case 2400:
		speed = B2400;
		break;
	case 4800:
		speed = B4800;
		break;
	case 9600:
		speed = B9600;
		break;
	case 19200:
		speed = B19200;
		break;
	case 38400:
		speed = B38400;
		break;
	case 57600:
		speed = B57600;
		break;
	case 115200:
		speed = B115200;
		break;
#ifdef B230400
	case 230400:
		speed = B230400;
		break;
#endif
#ifdef B460800
	case 460800:
		speed = B460800;
		break;
#endif
#ifdef B500000
	case 500000:
		speed = B500000;
		break;
#endif
#ifdef B576000
	case 576000:
		speed = B576000;
		break;
#endif
#ifdef B921600
	case 921600:
		speed = B921600;
		break;
#endif
#ifdef B1000000
	case 1000000:
		speed = B1000000;
		break;
#endif
#ifdef B1152000
	case 1152000:
		speed = B1152000;
		break;
#endif
#ifdef B1500000
	case 1500000:
		speed = B1500000;
		break;
#endif
#ifdef B2000000
	case 2000000:
		speed = B2000000;
		break;
#endif
#ifdef B2500000
	case 2500000:
		speed = B2500000;
		break;
#endif
#ifdef B3000000
	case 3000000:
		speed = B3000000;
		break;
#endif
#ifdef B3500000
	case 3500000:
		speed = B3500000;
		break;
#endif
#ifdef B4000000
	case 4000000:
		speed = B4000000;
		break;
#endif
	default:
#if defined __linux__
		speed = B38400;
		use_custom_divisor = 1;
		break;
#else
		LOGPRINTF(1, "tty_setbaud(): bad baud rate %d", baud);
		return 0;
#endif
	}
	if (tcgetattr(fd, &options) == -1) {
		LOGPRINTF(1, "tty_setbaud(): tcgetattr() failed");
		LOGPERROR(1, "tty_setbaud()");
		return 0;
	}
	(void)cfsetispeed(&options, speed);
	(void)cfsetospeed(&options, speed);
	if (tcsetattr(fd, TCSAFLUSH, &options) == -1) {
		LOGPRINTF(1, "tty_setbaud(): tcsetattr() failed");
		LOGPERROR(1, "tty_setbaud()");
		return 0;
	}
#if defined __linux__
	if (use_custom_divisor) {
		if (ioctl(fd, TIOCGSERIAL, &serinfo) < 0) {
			LOGPRINTF(1, "tty_setbaud(): TIOCGSERIAL failed");
			LOGPERROR(1, "tty_setbaud()");
			return 0;
		}
		serinfo.flags &= ~ASYNC_SPD_MASK;
		serinfo.flags |= ASYNC_SPD_CUST;
		serinfo.custom_divisor = serinfo.baud_base / baud;
		if (ioctl(fd, TIOCSSERIAL, &serinfo) < 0) {
			LOGPRINTF(1, "tty_setbaud(): TIOCSSERIAL failed");
			LOGPERROR(1, "tty_setbaud()");
			return 0;
		}
	}
#endif
	return 1;
}

int tty_setcsize(int fd, int csize)
{
	struct termios options;
	int size;

	switch (csize) {
	case 5:
		size = CS5;
		break;
	case 6:
		size = CS6;
		break;
	case 7:
		size = CS7;
		break;
	case 8:
		size = CS8;
		break;
	default:
		LOGPRINTF(1, "tty_setcsize(): bad csize rate %d", csize);
		return 0;
	}
	if (tcgetattr(fd, &options) == -1) {
		LOGPRINTF(1, "tty_setcsize(): tcgetattr() failed");
		LOGPERROR(1, "tty_setcsize()");
		return 0;
	}
	options.c_cflag &= ~CSIZE;
	options.c_cflag |= size;
	if (tcsetattr(fd, TCSAFLUSH, &options) == -1) {
		LOGPRINTF(1, "tty_setcsize(): tcsetattr() failed");
		LOGPERROR(1, "tty_setcsize()");
		return 0;
	}
	return 1;
}

<<<<<<< HEAD
/**
 * Creates a lock file of the type /var/local/LCK.. + name
 * @param name Name of the device
 * @return non-zero if successful
 * @see  http://www.pathname.com/fhs/2.2/fhs-5.9.html
 */
int tty_create_lock(const char *name)
=======
int tty_create_lock(const char* name)
>>>>>>> 0b58d146
{
	char filename[FILENAME_MAX + 1];
	char symlink[FILENAME_MAX + 1];
	char cwd[FILENAME_MAX + 1];
	const char* last;
	const char* s;
	char id[10 + 1 + 1];
	int lock;
	int len;

	strcpy(filename, LIRC_LOCKDIR "/LCK..");

	last = strrchr(name, '/');
	if (last != NULL)
		s = last + 1;
	else
		s = name;

	if (strlen(filename) + strlen(s) > FILENAME_MAX) {
		logprintf(LIRC_ERROR, "invalid filename \"%s%s\"", filename, s);
		return 0;
	}
	strcat(filename, s);

tty_create_lock_retry:
	len = snprintf(id, 10 + 1 + 1, "%10d\n", getpid());
	if (len == -1) {
		logprintf(LIRC_ERROR, "invalid pid \"%d\"", getpid());
		return 0;
	}
	lock = open(filename, O_CREAT | O_EXCL | O_WRONLY, 0644);
	if (lock == -1) {
		logperror(LIRC_ERROR, "could not create lock file \"%s\"", filename);
		lock = open(filename, O_RDONLY);
		if (lock != -1) {
			pid_t otherpid;

			id[10 + 1] = 0;
			if (read(lock, id, 10 + 1) == 10 + 1 && read(lock, id, 1) == 0
			    && sscanf(id, "%d\n", &otherpid) > 0) {
				if (kill(otherpid, 0) == -1 && errno == ESRCH) {
					logprintf(LIRC_WARNING, "detected stale lockfile %s", filename);
					close(lock);
					if (unlink(filename) != -1) {
						logprintf(LIRC_WARNING, "stale lockfile removed");
						goto tty_create_lock_retry;
					} else {
						logperror(LIRC_ERROR,
<<<<<<< HEAD
                                                          "could not remove stale lockfile");
=======
							  "could not remove stale lockfile");
>>>>>>> 0b58d146
					}
					return 0;
				}
				logprintf(LIRC_ERROR, "%s is locked by PID %d", name, otherpid);
			} else {
				logprintf(LIRC_ERROR, "invalid lockfile %s encountered", filename);
			}
			close(lock);
		}
		return 0;
	}
	if (write(lock, id, len) != len) {
		logperror(LIRC_ERROR, "could not write pid to lock file");
		close(lock);
		if (unlink(filename) == -1)
			logperror(LIRC_ERROR, "could not delete file \"%s\"", filename);
		/* FALLTHROUGH */
		return 0;
	}
	if (close(lock) == -1) {
		logperror(LIRC_ERROR, "could not close lock file");
		if (unlink(filename) == -1)
			logperror(LIRC_ERROR, "could not delete file \"%s\"", filename);
		/* FALLTHROUGH */
		return 0;
	}

	len = readlink(name, symlink, FILENAME_MAX);
	if (len == -1) {
		if (errno != EINVAL) {  /* symlink */
			logperror(LIRC_ERROR, "readlink() failed for \"%s\"", name);
			if (unlink(filename) == -1) {
				logperror(LIRC_ERROR,
<<<<<<< HEAD
                                          "could not delete file \"%s\"", filename);
=======
					  "could not delete file \"%s\"", filename);
>>>>>>> 0b58d146
				/* FALLTHROUGH */
			}
			return 0;
		}
	} else {
		symlink[len] = 0;

		if (last) {
			char dirname[FILENAME_MAX + 1];

			if (getcwd(cwd, FILENAME_MAX) == NULL) {
				logperror(LIRC_ERROR, "getcwd() failed");
				if (unlink(filename) == -1) {
					logperror(LIRC_ERROR,
<<<<<<< HEAD
                                                  "could not delete file \"%s\"",
                                                  filename);
=======
						  "could not delete file \"%s\"",
						  filename);
>>>>>>> 0b58d146
					/* FALLTHROUGH */
				}
				return 0;
			}

			strcpy(dirname, name);
			dirname[strlen(name) - strlen(last)] = 0;
			if (chdir(dirname) == -1) {
				logperror(LIRC_ERROR,
<<<<<<< HEAD
                                          "chdir() to \"%s\" failed", dirname);
				if (unlink(filename) == -1) {
					logperror(LIRC_ERROR,
                                                  "could not delete file \"%s\"",
                                                  filename);
=======
					  "chdir() to \"%s\" failed", dirname);
				if (unlink(filename) == -1) {
					logperror(LIRC_ERROR,
						  "could not delete file \"%s\"",
						  filename);
>>>>>>> 0b58d146
					/* FALLTHROUGH */
				}
				return 0;
			}
		}
		if (tty_create_lock(symlink) == -1) {
			if (unlink(filename) == -1) {
				logperror(LIRC_ERROR,
<<<<<<< HEAD
                                          "could not delete file \"%s\"", filename);
=======
					  "could not delete file \"%s\"", filename);
>>>>>>> 0b58d146
				/* FALLTHROUGH */
			}
			return 0;
		}
		if (last) {
			if (chdir(cwd) == -1) {
				logperror(LIRC_ERROR, "chdir() to \"%s\" failed", cwd);
				if (unlink(filename) == -1) {
					logperror(LIRC_ERROR,
<<<<<<< HEAD
                                                  "could not delete file \"%s\"",
                                                  filename);
=======
						  "could not delete file \"%s\"",
						  filename);
>>>>>>> 0b58d146
					/* FALLTHROUGH */
				}
				return 0;
			}
		}
	}
	return 1;
}

/**
 * Delete any lock(s) owned by this process.
 * @return 0 on errors, else 1.
 * @see  http://www.pathname.com/fhs/2.2/fhs-5.9.html
 */
int tty_delete_lock(void)
{
	DIR* dp;
	struct dirent* ep;
	int lock;
	int len;
<<<<<<< HEAD
	char id[20] = {'\0'};
=======
	char id[20] = { '\0' };
>>>>>>> 0b58d146
	char filename[FILENAME_MAX + 1];
	long pid;
	int retval = 1;

	dp = opendir(LIRC_LOCKDIR);
	if (dp != NULL) {
		while ((ep = readdir(dp))) {
			if (strcmp(ep->d_name, ".") == 0 || strcmp(ep->d_name, "..") == 0) {
				retval = 0;
				continue;
			}
			strcpy(filename, LIRC_LOCKDIR "/");
			if (strlen(filename) + strlen(ep->d_name) > FILENAME_MAX) {
				retval = 0;
				continue;
			}
			strcat(filename, ep->d_name);
			if (strstr(filename, "LCK..") == NULL) {
				logprintf(LIRC_DEBUG,
					  "Ignoring non-LCK.. logfile %s",
					  filename);
				retval = 0;
				continue;
			}
			lock = open(filename, O_RDONLY);
			if (lock == -1) {
				retval = 0;
				continue;
			}
			len = read(lock, id, sizeof(id) - 1);
			close(lock);
			if (len <= 0) {
				retval = 0;
				continue;
			}
			pid = strtol(id, NULL, 10);
			if (pid == LONG_MIN || pid == LONG_MAX || pid == 0) {
				logprintf(LIRC_DEBUG,
					  "Can't parse lockfile %s (ignored)",
					  filename);
				retval = 0;
				continue;
			}
			if (pid == getpid()) {
				if (unlink(filename) == -1) {
					logperror(LIRC_ERROR,
<<<<<<< HEAD
                                                  "could not delete file \"%s\"",
                                                  filename);
=======
						  "could not delete file \"%s\"",
						  filename);
>>>>>>> 0b58d146
					retval = 0;
					continue;
				}
			}
		}
		closedir(dp);
	} else {
		logprintf(LIRC_ERROR, "could not open directory \"" LIRC_LOCKDIR "\"");
		return 0;
	}
	return retval;
}

int tty_set(int fd, int rts, int dtr)
{
	int mask;

	mask = rts ? TIOCM_RTS : 0;
	mask |= dtr ? TIOCM_DTR : 0;
	if (ioctl(fd, TIOCMBIS, &mask) == -1) {
		LOGPRINTF(1, "tty_set(): ioctl() failed");
		LOGPERROR(1, "tty_set()");
		return 0;
	}
	return 1;
}

int tty_clear(int fd, int rts, int dtr)
{
	int mask;

	mask = rts ? TIOCM_RTS : 0;
	mask |= dtr ? TIOCM_DTR : 0;
	if (ioctl(fd, TIOCMBIC, &mask) == -1) {
		LOGPRINTF(1, "tty_clear(): ioctl() failed");
		LOGPERROR(1, "tty_clear()");
		return 0;
	}
	return 1;
}

int tty_write(int fd, char byte)
{
	if (write(fd, &byte, 1) != 1) {
		LOGPRINTF(1, "tty_write(): write() failed");
		LOGPERROR(1, "tty_write()");
		return -1;
	}
	/* wait until the stop bit of Control Byte is sent
	 * (for 9600 baud rate, it takes about 100 msec */
	usleep(100 * 1000);

	/* we don't wait because tcdrain() does this for us */
	/* tcdrain(fd); */
	/* FIXME! but unfortunately this does not seem to be
	 * implemented in 2.0.x kernels ... */
	return 1;
}

int tty_read(int fd, char* byte)
{
	fd_set fds;
	int ret;
	struct timeval tv;

	FD_ZERO(&fds);
	FD_SET(fd, &fds);

	tv.tv_sec = 1;          /* timeout after 1 sec */
	tv.tv_usec = 0;
	ret = select(fd + 1, &fds, NULL, NULL, &tv);
	if (ret == 0) {
		logprintf(LIRC_ERROR, "tty_read(): timeout");
		return -1;      /* received nothing, bad */
	} else if (ret != 1) {
		LOGPRINTF(1, "tty_read(): select() failed");
		LOGPERROR(1, "tty_read()");
		return -1;
	}
	if (read(fd, byte, 1) != 1) {
		LOGPRINTF(1, "tty_read(): read() failed");
		LOGPERROR(1, "tty_read()");
		return -1;
	}
	return 1;
}

int tty_write_echo(int fd, char byte)
{
	char reply;

	if (tty_write(fd, byte) == -1)
		return -1;
	if (tty_read(fd, &reply) == -1)
		return -1;
	LOGPRINTF(1, "sent: A%u D%01x reply: A%u D%01x", (((unsigned int)(unsigned char)byte) & 0xf0) >> 4,
		  ((unsigned int)(unsigned char)byte) & 0x0f, (((unsigned int)(unsigned char)reply) & 0xf0) >> 4,
		  ((unsigned int)(unsigned char)reply) & 0x0f);
	if (byte != reply)
		logprintf(LIRC_ERROR, "Command mismatch.");
	return 1;
}<|MERGE_RESOLUTION|>--- conflicted
+++ resolved
@@ -293,17 +293,7 @@
 	return 1;
 }
 
-<<<<<<< HEAD
-/**
- * Creates a lock file of the type /var/local/LCK.. + name
- * @param name Name of the device
- * @return non-zero if successful
- * @see  http://www.pathname.com/fhs/2.2/fhs-5.9.html
- */
-int tty_create_lock(const char *name)
-=======
 int tty_create_lock(const char* name)
->>>>>>> 0b58d146
 {
 	char filename[FILENAME_MAX + 1];
 	char symlink[FILENAME_MAX + 1];
@@ -352,11 +342,7 @@
 						goto tty_create_lock_retry;
 					} else {
 						logperror(LIRC_ERROR,
-<<<<<<< HEAD
-                                                          "could not remove stale lockfile");
-=======
 							  "could not remove stale lockfile");
->>>>>>> 0b58d146
 					}
 					return 0;
 				}
@@ -390,11 +376,7 @@
 			logperror(LIRC_ERROR, "readlink() failed for \"%s\"", name);
 			if (unlink(filename) == -1) {
 				logperror(LIRC_ERROR,
-<<<<<<< HEAD
-                                          "could not delete file \"%s\"", filename);
-=======
 					  "could not delete file \"%s\"", filename);
->>>>>>> 0b58d146
 				/* FALLTHROUGH */
 			}
 			return 0;
@@ -409,13 +391,8 @@
 				logperror(LIRC_ERROR, "getcwd() failed");
 				if (unlink(filename) == -1) {
 					logperror(LIRC_ERROR,
-<<<<<<< HEAD
-                                                  "could not delete file \"%s\"",
-                                                  filename);
-=======
 						  "could not delete file \"%s\"",
 						  filename);
->>>>>>> 0b58d146
 					/* FALLTHROUGH */
 				}
 				return 0;
@@ -425,19 +402,11 @@
 			dirname[strlen(name) - strlen(last)] = 0;
 			if (chdir(dirname) == -1) {
 				logperror(LIRC_ERROR,
-<<<<<<< HEAD
-                                          "chdir() to \"%s\" failed", dirname);
-				if (unlink(filename) == -1) {
-					logperror(LIRC_ERROR,
-                                                  "could not delete file \"%s\"",
-                                                  filename);
-=======
 					  "chdir() to \"%s\" failed", dirname);
 				if (unlink(filename) == -1) {
 					logperror(LIRC_ERROR,
 						  "could not delete file \"%s\"",
 						  filename);
->>>>>>> 0b58d146
 					/* FALLTHROUGH */
 				}
 				return 0;
@@ -446,11 +415,7 @@
 		if (tty_create_lock(symlink) == -1) {
 			if (unlink(filename) == -1) {
 				logperror(LIRC_ERROR,
-<<<<<<< HEAD
-                                          "could not delete file \"%s\"", filename);
-=======
 					  "could not delete file \"%s\"", filename);
->>>>>>> 0b58d146
 				/* FALLTHROUGH */
 			}
 			return 0;
@@ -460,13 +425,8 @@
 				logperror(LIRC_ERROR, "chdir() to \"%s\" failed", cwd);
 				if (unlink(filename) == -1) {
 					logperror(LIRC_ERROR,
-<<<<<<< HEAD
-                                                  "could not delete file \"%s\"",
-                                                  filename);
-=======
 						  "could not delete file \"%s\"",
 						  filename);
->>>>>>> 0b58d146
 					/* FALLTHROUGH */
 				}
 				return 0;
@@ -476,22 +436,13 @@
 	return 1;
 }
 
-/**
- * Delete any lock(s) owned by this process.
- * @return 0 on errors, else 1.
- * @see  http://www.pathname.com/fhs/2.2/fhs-5.9.html
- */
 int tty_delete_lock(void)
 {
 	DIR* dp;
 	struct dirent* ep;
 	int lock;
 	int len;
-<<<<<<< HEAD
-	char id[20] = {'\0'};
-=======
 	char id[20] = { '\0' };
->>>>>>> 0b58d146
 	char filename[FILENAME_MAX + 1];
 	long pid;
 	int retval = 1;
@@ -538,13 +489,8 @@
 			if (pid == getpid()) {
 				if (unlink(filename) == -1) {
 					logperror(LIRC_ERROR,
-<<<<<<< HEAD
-                                                  "could not delete file \"%s\"",
-                                                  filename);
-=======
 						  "could not delete file \"%s\"",
 						  filename);
->>>>>>> 0b58d146
 					retval = 0;
 					continue;
 				}
