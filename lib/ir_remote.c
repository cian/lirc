--- conflicted
+++ resolved
@@ -33,11 +33,7 @@
 #ifdef HAVE_KERNEL_LIRC_H
 #include <linux/lirc.h>
 #else
-<<<<<<< HEAD
-#include "include/media/lirc.h"
-=======
 #include "media/lirc.h"
->>>>>>> a31b9f88
 #endif
 
 #include "lirc/ir_remote.h"
@@ -311,15 +307,9 @@
 	all >>= remote->bits;
 	ctx->pre = (all & gen_mask(remote->pre_data_bits));
 
-<<<<<<< HEAD
-	log_trace("pre: %llx", (__u64)(ctx->pre));
-	log_trace("code: %llx", (__u64)(ctx->code));
-	log_trace("post: %llx", (__u64)(ctx->post));
-=======
 	log_trace("pre: %llx", (uint64_t)(ctx->pre));
 	log_trace("code: %llx", (uint64_t)(ctx->code));
 	log_trace("post: %llx", (uint64_t)(ctx->post));
->>>>>>> a31b9f88
 	log_trace("code:                   %016llx\n", code);
 
 	return 1;
@@ -391,18 +381,6 @@
 
 	log_trace("repeat_flagp:           %d", (ctx->repeat_flag));
 	log_trace("is_const(remote):       %d", is_const(remote));
-<<<<<<< HEAD
-	log_trace("remote->gap range:      %lu %lu", (__u32)min_gap(
-			  remote), (__u32)max_gap(remote));
-	log_trace("remote->remaining_gap:  %lu %lu",
-		  (__u32)remote->min_remaining_gap,
-		  (__u32)remote->max_remaining_gap);
-	log_trace("signal length:          %lu", (__u32)signal_length);
-	log_trace("gap:                    %lu", (__u32)gap);
-	log_trace("extim. remaining_gap:   %lu %lu",
-		  (__u32)(ctx->min_remaining_gap),
-		  (__u32)(ctx->max_remaining_gap));
-=======
 	log_trace("remote->gap range:      %lu %lu", (uint32_t)min_gap(
 			  remote), (uint32_t)max_gap(remote));
 	log_trace("remote->remaining_gap:  %lu %lu",
@@ -413,7 +391,6 @@
 	log_trace("extim. remaining_gap:   %lu %lu",
 		  (uint32_t)(ctx->min_remaining_gap),
 		  (uint32_t)(ctx->max_remaining_gap));
->>>>>>> a31b9f88
 }
 
 
