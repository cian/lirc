/****************************************************************************
 * receive.c ***************************************************************
 ****************************************************************************
 *
 * functions that decode IR codes
 *
 * Copyright (C) 1999 Christoph Bartelmus <lirc@bartelmus.de>
 *
 */

/**
 * @file receive.c
 * @author Christoph Bartelmus
 * @brief Implements receive.h
 */

#ifdef HAVE_CONFIG_H
# include <config.h>
#endif

#include <errno.h>
<<<<<<< HEAD
#include <poll.h>

#ifdef HAVE_KERNEL_LIRC_H
#include <linux/lirc.h>
#else
#include "include/media/lirc.h"
#endif

=======
#include <limits.h>
#include <poll.h>
#include <stdint.h>

#ifdef HAVE_KERNEL_LIRC_H
#include <linux/lirc.h>
#else
#include "media/lirc.h"
#endif

>>>>>>> a31b9f88
#include "lirc/driver.h"
#include "lirc/lirc_log.h"
#include "lirc/receive.h"
#include "lirc/ir_remote.h"

#define RBUF_SIZE 512

#define REC_SYNC 8

static const logchannel_t logchannel = LOG_LIB;

/**
 * Structure for the receiving buffer.
 */
struct rbuf {
	lirc_t		data[RBUF_SIZE];
	ir_code		decoded;
	int		rptr;
	int		wptr;
	int		too_long;
	int		is_biphase;
	lirc_t		pendingp;
	lirc_t		pendings;
	lirc_t		sum;
	struct timeval	last_signal_time;
	int		at_eof;
	FILE*		input_log;
};


/**
 * Global receiver buffer.
 */
static struct rbuf rec_buffer;
static int update_mode = 0;


void rec_set_update_mode(int mode)
{
	update_mode = mode;
}

int (*lircd_waitfordata)(__u32 timeout) = NULL;


static lirc_t readdata(lirc_t timeout)
{
	lirc_t data;

	data = curr_driver->readdata(timeout);
	rec_buffer.at_eof = data & LIRC_EOF ? 1 : 0;
	if (rec_buffer.at_eof)
		log_debug("receive: Got EOF");
	return data;
}


static lirc_t lirc_t_max(lirc_t a, lirc_t b)
{
	return a > b ? a : b;
}

static void set_pending_pulse(lirc_t deltap)
{
	log_trace2("pending pulse: %lu", deltap);
	rec_buffer.pendingp = deltap;
}

static void set_pending_space(lirc_t deltas)
{
	log_trace2("pending space: %lu", deltas);
	rec_buffer.pendings = deltas;
}


static void log_input(lirc_t data)
{
	fprintf(rec_buffer.input_log, "%s %u\n",
		data & PULSE_BIT ? "pulse" : "space", data & PULSE_MASK);
	fflush(rec_buffer.input_log);
}


static lirc_t get_next_rec_buffer_internal(lirc_t maxusec)
{
	if (rec_buffer.rptr < rec_buffer.wptr) {
<<<<<<< HEAD
		log_trace2("<%c%lu", rec_buffer.data[rec_buffer.rptr] & PULSE_BIT ? 'p' : 's', (__u32)
=======
		log_trace2("<%c%lu", rec_buffer.data[rec_buffer.rptr] & PULSE_BIT ? 'p' : 's', (uint32_t)
>>>>>>> a31b9f88
			  rec_buffer.data[rec_buffer.rptr] & (PULSE_MASK));
		rec_buffer.sum += rec_buffer.data[rec_buffer.rptr] & (PULSE_MASK);
		return rec_buffer.data[rec_buffer.rptr++];
	}
	if (rec_buffer.wptr < RBUF_SIZE) {
		lirc_t data = 0;
		unsigned long elapsed = 0;

		if (timerisset(&rec_buffer.last_signal_time)) {
			struct timeval current;

			gettimeofday(&current, NULL);
			elapsed = time_elapsed(&rec_buffer.last_signal_time, &current);
		}
		if (elapsed < maxusec)
			data = readdata(maxusec - elapsed);
		if (!data) {
			log_trace2("timeout: %u", maxusec);
			return 0;
		}
		if (data & LIRC_EOF) {
			log_debug("Receive: returning EOF");
			return data;
		}
		if (LIRC_IS_TIMEOUT(data)) {
<<<<<<< HEAD
			log_trace("timeout received: %lu", (__u32)LIRC_VALUE(data));
=======
			log_trace("timeout received: %lu", (uint32_t)LIRC_VALUE(data));
>>>>>>> a31b9f88
			if (LIRC_VALUE(data) < maxusec)
				return get_next_rec_buffer_internal(maxusec - LIRC_VALUE(data));
			return 0;
		}

		rec_buffer.data[rec_buffer.wptr] = data;
		if (rec_buffer.input_log != NULL)
			log_input(data);
		if (rec_buffer.data[rec_buffer.wptr] == 0)
			return 0;
		rec_buffer.sum += rec_buffer.data[rec_buffer.rptr]
				  & (PULSE_MASK);
		rec_buffer.wptr++;
		rec_buffer.rptr++;
<<<<<<< HEAD
		log_trace2("+%c%lu", rec_buffer.data[rec_buffer.rptr - 1] & PULSE_BIT ? 'p' : 's', (__u32)
=======
		log_trace2("+%c%lu", rec_buffer.data[rec_buffer.rptr - 1] & PULSE_BIT ? 'p' : 's', (uint32_t)
>>>>>>> a31b9f88
			  rec_buffer.data[rec_buffer.rptr - 1]
			  & (PULSE_MASK));
		return rec_buffer.data[rec_buffer.rptr - 1];
	}
	rec_buffer.too_long = 1;
	return 0;
}


void set_waitfordata_func(int(*func)(uint32_t maxusec))
{
    lircd_waitfordata = func;
}


int waitfordata(uint32_t maxusec)
{
	int ret;
	struct pollfd pfd = {
		.fd = curr_driver->fd, .events = POLLIN, .revents = 0 };
<<<<<<< HEAD
=======

	if (lircd_waitfordata != NULL)
		return lircd_waitfordata(maxusec);
>>>>>>> a31b9f88

	while (1) {
		do {
			do {
				ret = curl_poll(&pfd, 1, (maxusec > 0) ? (maxusec / 1000) : -1);
				if (maxusec > 0 && ret == 0)
					return 0;
			} while (ret == -1 && errno == EINTR);
			if (ret == -1) {
				log_perror_err("curl_poll() failed");
				continue;
			}
		} while (ret == -1);

		if (pfd.revents & POLLIN)
			/* we will read later */
			return 1;
	}
}


void rec_buffer_set_logfile(FILE* f)
{
	if (rec_buffer.input_log != NULL)
		fclose(rec_buffer.input_log);
	rec_buffer.input_log = f;
}


static lirc_t get_next_rec_buffer(lirc_t maxusec)
{
	return get_next_rec_buffer_internal(receive_timeout(maxusec));
}

void rec_buffer_init(void)
{
	memset(&rec_buffer, 0, sizeof(rec_buffer));
}

void rec_buffer_rewind(void)
{
	rec_buffer.rptr = 0;
	rec_buffer.too_long = 0;
	set_pending_pulse(0);
	set_pending_space(0);
	rec_buffer.sum = 0;
	rec_buffer.at_eof = 0;
}

void rec_buffer_reset_wptr(void)
{
	rec_buffer.wptr = 0;
}

int rec_buffer_clear(void)
{
	int move, i;

	timerclear(&rec_buffer.last_signal_time);
	if (curr_driver->rec_mode == LIRC_MODE_LIRCCODE) {
		unsigned char buffer[curr_driver->code_length/CHAR_BIT + 1];
		size_t count;

		count = curr_driver->code_length / CHAR_BIT;
		if (curr_driver->code_length % CHAR_BIT)
			count++;

		if (read(curr_driver->fd, buffer, count) != count) {
			log_error("reading in mode LIRC_MODE_LIRCCODE failed");
			return 0;
		}
		for (i = 0, rec_buffer.decoded = 0; i < count; i++)
			rec_buffer.decoded = (rec_buffer.decoded << CHAR_BIT) + ((ir_code)buffer[i]);
	} else {
		lirc_t data;

		move = rec_buffer.wptr - rec_buffer.rptr;
		if (move > 0 && rec_buffer.rptr > 0) {
			memmove(&rec_buffer.data[0], &rec_buffer.data[rec_buffer.rptr],
				sizeof(rec_buffer.data[0]) * move);
			rec_buffer.wptr -= rec_buffer.rptr;
		} else {
			rec_buffer.wptr = 0;
			data = readdata(0);

<<<<<<< HEAD
			log_trace2("c%lu", (__u32)data & (PULSE_MASK));
=======
			log_trace2("c%lu", (uint32_t)data & (PULSE_MASK));
>>>>>>> a31b9f88

			rec_buffer.data[rec_buffer.wptr] = data;
			rec_buffer.wptr++;
		}
	}

	rec_buffer_rewind();
	rec_buffer.is_biphase = 0;

	return 1;
}

static void unget_rec_buffer(int count)
{
	log_trace2("unget: %d", count);
	if (count == 1 || count == 2) {
		rec_buffer.rptr -= count;
		rec_buffer.sum -= rec_buffer.data[rec_buffer.rptr] & (PULSE_MASK);
		if (count == 2)
			rec_buffer.sum -= rec_buffer.data[rec_buffer.rptr + 1]
					  & (PULSE_MASK);
	}
}

static void unget_rec_buffer_delta(lirc_t delta)
{
	rec_buffer.rptr--;
	rec_buffer.sum -= delta & (PULSE_MASK);
	rec_buffer.data[rec_buffer.rptr] = delta;
}

static lirc_t get_next_pulse(lirc_t maxusec)
{
	lirc_t data;

	data = get_next_rec_buffer(maxusec);
	if (data == 0)
		return 0;
	if (!is_pulse(data)) {
		log_trace1("pulse expected");
		return 0;
	}
	return data & (PULSE_MASK);
}

static lirc_t get_next_space(lirc_t maxusec)
{
	lirc_t data;

	data = get_next_rec_buffer(maxusec);
	if (data == 0)
		return 0;
	if (!is_space(data)) {
		log_trace1("space expected");
		return 0;
	}
	return data;
}

static int sync_pending_pulse(struct ir_remote* remote)
{
	if (rec_buffer.pendingp > 0) {
		lirc_t deltap;

		deltap = get_next_pulse(rec_buffer.pendingp);
		if (deltap == 0)
			return 0;
		if (!expect(remote, deltap, rec_buffer.pendingp))
			return 0;
		set_pending_pulse(0);
	}
	return 1;
}

static int sync_pending_space(struct ir_remote* remote)
{
	if (rec_buffer.pendings > 0) {
		lirc_t deltas;

		deltas = get_next_space(rec_buffer.pendings);
		if (deltas == 0)
			return 0;
		if (!expect(remote, deltas, rec_buffer.pendings))
			return 0;
		set_pending_space(0);
	}
	return 1;
}

static int expectpulse(struct ir_remote* remote, int exdelta)
{
	lirc_t deltap;
	int retval;

	log_trace2("expecting pulse: %lu", exdelta);
	if (!sync_pending_space(remote))
		return 0;

	deltap = get_next_pulse(rec_buffer.pendingp + exdelta);
	if (deltap == 0)
		return 0;
	if (rec_buffer.pendingp > 0) {
		if (rec_buffer.pendingp > deltap)
			return 0;
		retval = expect(remote, deltap - rec_buffer.pendingp, exdelta);
		if (!retval)
			return 0;
		set_pending_pulse(0);
	} else {
		retval = expect(remote, deltap, exdelta);
	}
	return retval;
}

static int expectspace(struct ir_remote* remote, int exdelta)
{
	lirc_t deltas;
	int retval;

	log_trace2("expecting space: %lu", exdelta);
	if (!sync_pending_pulse(remote))
		return 0;

	deltas = get_next_space(rec_buffer.pendings + exdelta);
	if (deltas == 0)
		return 0;
	if (rec_buffer.pendings > 0) {
		if (rec_buffer.pendings > deltas)
			return 0;
		retval = expect(remote, deltas - rec_buffer.pendings, exdelta);
		if (!retval)
			return 0;
		set_pending_space(0);
	} else {
		retval = expect(remote, deltas, exdelta);
	}
	return retval;
}

static int expectone(struct ir_remote* remote, int bit)
{
	if (is_biphase(remote)) {
		int all_bits = bit_count(remote);
		ir_code mask;

		mask = ((ir_code)1) << (all_bits - 1 - bit);
		if (mask & remote->rc6_mask) {
			if (remote->sone > 0 && !expectspace(remote, 2 * remote->sone)) {
				unget_rec_buffer(1);
				return 0;
			}
			set_pending_pulse(2 * remote->pone);
		} else {
			if (remote->sone > 0 && !expectspace(remote, remote->sone)) {
				unget_rec_buffer(1);
				return 0;
			}
			set_pending_pulse(remote->pone);
		}
	} else if (is_space_first(remote)) {
		if (remote->sone > 0 && !expectspace(remote, remote->sone)) {
			unget_rec_buffer(1);
			return 0;
		}
		if (remote->pone > 0 && !expectpulse(remote, remote->pone)) {
			unget_rec_buffer(2);
			return 0;
		}
	} else {
		if (remote->pone > 0 && !expectpulse(remote, remote->pone)) {
			unget_rec_buffer(1);
			return 0;
		}
		if (remote->ptrail > 0) {
			if (remote->sone > 0 && !expectspace(remote, remote->sone)) {
				unget_rec_buffer(2);
				return 0;
			}
		} else {
			set_pending_space(remote->sone);
		}
	}
	return 1;
}

static int expectzero(struct ir_remote* remote, int bit)
{
	if (is_biphase(remote)) {
		int all_bits = bit_count(remote);
		ir_code mask;

		mask = ((ir_code)1) << (all_bits - 1 - bit);
		if (mask & remote->rc6_mask) {
			if (!expectpulse(remote, 2 * remote->pzero)) {
				unget_rec_buffer(1);
				return 0;
			}
			set_pending_space(2 * remote->szero);
		} else {
			if (!expectpulse(remote, remote->pzero)) {
				unget_rec_buffer(1);
				return 0;
			}
			set_pending_space(remote->szero);
		}
	} else if (is_space_first(remote)) {
		if (remote->szero > 0 && !expectspace(remote, remote->szero)) {
			unget_rec_buffer(1);
			return 0;
		}
		if (remote->pzero > 0 && !expectpulse(remote, remote->pzero)) {
			unget_rec_buffer(2);
			return 0;
		}
	} else {
		if (!expectpulse(remote, remote->pzero)) {
			unget_rec_buffer(1);
			return 0;
		}
		if (remote->ptrail > 0) {
			if (!expectspace(remote, remote->szero)) {
				unget_rec_buffer(2);
				return 0;
			}
		} else {
			set_pending_space(remote->szero);
		}
	}
	return 1;
}

static lirc_t sync_rec_buffer(struct ir_remote* remote)
{
	int count;
	lirc_t deltas, deltap;

	count = 0;
	deltas = get_next_space(1000000);
	if (deltas == 0)
		return 0;

	if (last_remote != NULL && !is_rcmm(remote)) {
		while (!expect_at_least(last_remote, deltas, last_remote->min_remaining_gap)) {
			deltap = get_next_pulse(1000000);
			if (deltap == 0)
				return 0;
			deltas = get_next_space(1000000);
			if (deltas == 0)
				return 0;
			count++;
			if (count > REC_SYNC)   /* no sync found,
						 * let's try a diffrent remote */
				return 0;
		}
		if (has_toggle_mask(remote)) {
			if (!expect_at_most(last_remote, deltas, last_remote->max_remaining_gap)) {
				remote->toggle_mask_state = 0;
				remote->toggle_code = NULL;
			}
		}
	}
	rec_buffer.sum = 0;
	return deltas;
}

static int get_header(struct ir_remote* remote)
{
	if (is_rcmm(remote)) {
		lirc_t deltap, deltas, sum;

		deltap = get_next_pulse(remote->phead);
		if (deltap == 0) {
			unget_rec_buffer(1);
			return 0;
		}
		deltas = get_next_space(remote->shead);
		if (deltas == 0) {
			unget_rec_buffer(2);
			return 0;
		}
		sum = deltap + deltas;
		if (expect(remote, sum, remote->phead + remote->shead))
			return 1;
		unget_rec_buffer(2);
		return 0;
	} else if (is_bo(remote)) {
		if (expectpulse(remote, remote->pone) && expectspace(remote, remote->sone)
		    && expectpulse(remote, remote->pone) && expectspace(remote, remote->sone)
		    && expectpulse(remote, remote->phead) && expectspace(remote, remote->shead))
			return 1;
		return 0;
	}
	if (remote->shead == 0) {
		if (!sync_pending_space(remote))
			return 0;
		set_pending_pulse(remote->phead);
		return 1;
	}
	if (!expectpulse(remote, remote->phead)) {
		unget_rec_buffer(1);
		return 0;
	}
	/* if this flag is set I need a decision now if this is really
	 * a header */
	if (remote->flags & NO_HEAD_REP) {
		lirc_t deltas;

		deltas = get_next_space(remote->shead);
		if (deltas != 0) {
			if (expect(remote, remote->shead, deltas))
				return 1;
			unget_rec_buffer(2);
			return 0;
		}
	}

	set_pending_space(remote->shead);
	return 1;
}

static int get_foot(struct ir_remote* remote)
{
	if (!expectspace(remote, remote->sfoot))
		return 0;
	if (!expectpulse(remote, remote->pfoot))
		return 0;
	return 1;
}

static int get_lead(struct ir_remote* remote)
{
	if (remote->plead == 0)
		return 1;
	if (!sync_pending_space(remote))
		return 0;
	set_pending_pulse(remote->plead);
	return 1;
}

static int get_trail(struct ir_remote* remote)
{
	if (remote->ptrail != 0)
		if (!expectpulse(remote, remote->ptrail))
			return 0;
	if (rec_buffer.pendingp > 0)
		if (!sync_pending_pulse(remote))
			return 0;
	return 1;
}

static int get_gap(struct ir_remote* remote, lirc_t gap)
{
	lirc_t data;

	log_trace1("sum: %d", rec_buffer.sum);
	data = get_next_rec_buffer(gap - gap * remote->eps / 100);
	if (data == 0)
		return 1;
	if (!is_space(data)) {
		log_trace1("space expected");
		return 0;
	}
	unget_rec_buffer(1);
	if (!expect_at_least(remote, data, gap)) {
		log_trace("end of signal not found");
		return 0;
	}
	return 1;
}

static int get_repeat(struct ir_remote* remote)
{
	if (!get_lead(remote))
		return 0;
	if (is_biphase(remote)) {
		if (!expectspace(remote, remote->srepeat))
			return 0;
		if (!expectpulse(remote, remote->prepeat))
			return 0;
	} else {
		if (!expectpulse(remote, remote->prepeat))
			return 0;
		set_pending_space(remote->srepeat);
	}
	if (!get_trail(remote))
		return 0;
	if (!get_gap
		    (remote,
		    is_const(remote) ? (min_gap(remote) >
					rec_buffer.sum ?
					min_gap(remote) - rec_buffer.sum : 0) :
		    (has_repeat_gap(remote) ? remote->repeat_gap : min_gap(remote))
		    ))
		return 0;
	return 1;
}

static ir_code get_data(struct ir_remote* remote, int bits, int done)
{
	ir_code code;
	int i;

	code = 0;

	if (is_rcmm(remote)) {
		lirc_t deltap, deltas, sum;

		if (bits % 2 || done % 2) {
			log_error("invalid bit number.");
			return (ir_code) -1;
		}
		if (!sync_pending_space(remote))
			return 0;
		for (i = 0; i < bits; i += 2) {
			code <<= 2;
			deltap = get_next_pulse(remote->pzero + remote->pone + remote->ptwo + remote->pthree);
			deltas = get_next_space(remote->szero + remote->sone + remote->stwo + remote->sthree);
			if (deltap == 0 || deltas == 0) {
				log_error("failed on bit %d", done + i + 1);
				return (ir_code) -1;
			}
			sum = deltap + deltas;
<<<<<<< HEAD
			log_trace2("rcmm: sum %ld", (__u32)sum);
=======
			log_trace2("rcmm: sum %ld", (uint32_t)sum);
>>>>>>> a31b9f88
			if (expect(remote, sum, remote->pzero + remote->szero)) {
				code |= 0;
				log_trace1("00");
			} else if (expect(remote, sum, remote->pone + remote->sone)) {
				code |= 1;
				log_trace1("01");
			} else if (expect(remote, sum, remote->ptwo + remote->stwo)) {
				code |= 2;
				log_trace1("10");
			} else if (expect(remote, sum, remote->pthree + remote->sthree)) {
				code |= 3;
				log_trace1("11");
			} else {
				log_trace1("no match for %d+%d=%d", deltap, deltas, sum);
				return (ir_code) -1;
			}
		}
		return code;
	} else if (is_grundig(remote)) {
		lirc_t deltap, deltas, sum;
		int state, laststate;

		if (bits % 2 || done % 2) {
			log_error("invalid bit number.");
			return (ir_code) -1;
		}
		if (!sync_pending_pulse(remote))
			return (ir_code) -1;
		for (laststate = state = -1, i = 0; i < bits; ) {
			deltas = get_next_space(remote->szero + remote->sone + remote->stwo + remote->sthree);
			deltap = get_next_pulse(remote->pzero + remote->pone + remote->ptwo + remote->pthree);
			if (deltas == 0 || deltap == 0) {
				log_error("failed on bit %d", done + i + 1);
				return (ir_code) -1;
			}
			sum = deltas + deltap;
<<<<<<< HEAD
			log_trace2("grundig: sum %ld", (__u32)sum);
=======
			log_trace2("grundig: sum %ld", (uint32_t)sum);
>>>>>>> a31b9f88
			if (expect(remote, sum, remote->szero + remote->pzero)) {
				state = 0;
				log_trace1("2T");
			} else if (expect(remote, sum, remote->sone + remote->pone)) {
				state = 1;
				log_trace1("3T");
			} else if (expect(remote, sum, remote->stwo + remote->ptwo)) {
				state = 2;
				log_trace1("4T");
			} else if (expect(remote, sum, remote->sthree + remote->pthree)) {
				state = 3;
				log_trace2("6T");
			} else {
				log_trace1("no match for %d+%d=%d", deltas, deltap, sum);
				return (ir_code) -1;
			}
			if (state == 3) {       /* 6T */
				i += 2;
				code <<= 2;
				state = -1;
				code |= 0;
			} else if (laststate == 2 && state == 0) {      /* 4T2T */
				i += 2;
				code <<= 2;
				state = -1;
				code |= 1;
			} else if (laststate == 1 && state == 1) {      /* 3T3T */
				i += 2;
				code <<= 2;
				state = -1;
				code |= 2;
			} else if (laststate == 0 && state == 2) {      /* 2T4T */
				i += 2;
				code <<= 2;
				state = -1;
				code |= 3;
			} else if (laststate == -1) {
				/* 1st bit */
			} else {
				log_error("invalid state %d:%d", laststate, state);
				return (ir_code) -1;
			}
			laststate = state;
		}
		return code;
	} else if (is_serial(remote)) {
		int received;
		int space, stop_bit, parity_bit;
		int parity;
		lirc_t delta, origdelta, pending, expecting, gap_delta;
		lirc_t base, stop;
		lirc_t max_space, max_pulse;

		base = 1000000 / remote->baud;

		/* start bit */
		set_pending_pulse(base);

		received = 0;
		space = (rec_buffer.pendingp == 0);     /* expecting space ? */
		stop_bit = 0;
		parity_bit = 0;
		delta = origdelta = 0;
		stop = base * remote->stop_bits / 2;
		parity = 0;
		gap_delta = 0;

		max_space = remote->sone * remote->bits_in_byte + stop;
		max_pulse = remote->pzero * (1 + remote->bits_in_byte);
		if (remote->parity != IR_PARITY_NONE) {
			parity_bit = 1;
			max_space += remote->sone;
			max_pulse += remote->pzero;
			bits += bits / remote->bits_in_byte;
		}

		while (received < bits || stop_bit) {
			if (delta == 0) {
				delta = space ? get_next_space(max_space) : get_next_pulse(max_pulse);
				if (delta == 0 && space && received + remote->bits_in_byte + parity_bit >= bits)
					/* open end */
					delta = max_space;
				origdelta = delta;
			}
			if (delta == 0) {
				log_trace("failed before bit %d", received + 1);
				return (ir_code) -1;
			}
			pending = (space ? rec_buffer.pendings : rec_buffer.pendingp);
			if (expect(remote, delta, pending)) {
				delta = 0;
			} else if (delta > pending) {
				delta -= pending;
			} else {
				log_trace("failed before bit %d", received + 1);
				return (ir_code) -1;
			}
			if (pending > 0) {
				if (stop_bit) {
					log_trace2("delta: %lu", delta);
					gap_delta = delta;
					delta = 0;
					set_pending_pulse(base);
					set_pending_space(0);
					stop_bit = 0;
					space = 0;
					log_trace2("stop bit found");
				} else {
					log_trace2("pending bit found");
					set_pending_pulse(0);
					set_pending_space(0);
					if (delta == 0)
						space = (space ? 0 : 1);
				}
				continue;
			}
			expecting = (space ? remote->sone : remote->pzero);
			if (delta > expecting || expect(remote, delta, expecting)) {
				delta -= (expecting > delta ? delta : expecting);
				received++;
				code <<= 1;
				code |= space;
				parity ^= space;
				log_trace1("adding %d", space);
				if (received % (remote->bits_in_byte + parity_bit) == 0) {
					ir_code temp;

					if ((remote->parity == IR_PARITY_EVEN && parity)
					    || (remote->parity == IR_PARITY_ODD && !parity)) {
						log_trace("parity error after %d bits", received + 1);
						return (ir_code) -1;
					}
					parity = 0;

					/* parity bit is filtered out */
					temp = code >> (remote->bits_in_byte + parity_bit);
					code =
						temp << remote->bits_in_byte | reverse(code >> parity_bit,
										       remote->bits_in_byte);

					if (space && delta == 0) {
						log_trace("failed at stop bit after %d bits", received + 1);
						return (ir_code) -1;
					}
					log_trace2("awaiting stop bit");
					set_pending_space(stop);
					stop_bit = 1;
				}
			} else {
				if (delta == origdelta) {
					log_trace("framing error after %d bits", received + 1);
					return (ir_code) -1;
				}
				delta = 0;
			}
			if (delta == 0)
				space = (space ? 0 : 1);
		}
		if (gap_delta)
			unget_rec_buffer_delta(gap_delta);
		set_pending_pulse(0);
		set_pending_space(0);
		return code;
	} else if (is_bo(remote)) {
		int lastbit = 1;
		lirc_t deltap, deltas;
		lirc_t pzero, szero;
		lirc_t pone, sone;

		for (i = 0; i < bits; i++) {
			code <<= 1;
			deltap = get_next_pulse(remote->pzero + remote->pone + remote->ptwo + remote->pthree);
			deltas = get_next_space(remote->szero + remote->sone + remote->stwo + remote->sthree);
			if (deltap == 0 || deltas == 0) {
				log_error("failed on bit %d", done + i + 1);
				return (ir_code) -1;
			}
			if (lastbit == 1) {
				pzero = remote->pone;
				szero = remote->sone;
				pone = remote->ptwo;
				sone = remote->stwo;
			} else {
				pzero = remote->ptwo;
				szero = remote->stwo;
				pone = remote->pthree;
				sone = remote->sthree;
			}
			log_trace2("%lu %lu %lu %lu", pzero, szero, pone, sone);
			if (expect(remote, deltap, pzero)) {
				if (expect(remote, deltas, szero)) {
					code |= 0;
					lastbit = 0;
					log_trace1("0");
					continue;
				}
			}

			if (expect(remote, deltap, pone)) {
				if (expect(remote, deltas, sone)) {
					code |= 1;
					lastbit = 1;
					log_trace1("1");
					continue;
				}
			}
			log_error("failed on bit %d", done + i + 1);
			return (ir_code) -1;
		}
		return code;
	} else if (is_xmp(remote)) {
		lirc_t deltap, deltas, sum;
		ir_code n;

		if (bits % 4 || done % 4) {
			log_error("invalid bit number.");
			return (ir_code) -1;
		}
		if (!sync_pending_space(remote))
			return 0;
		for (i = 0; i < bits; i += 4) {
			code <<= 4;
			deltap = get_next_pulse(remote->pzero);
			deltas = get_next_space(remote->szero + 16 * remote->sone);
			if (deltap == 0 || deltas == 0) {
				log_error("failed on bit %d", done + i + 1);
				return (ir_code) -1;
			}
			sum = deltap + deltas;

			sum -= remote->pzero + remote->szero;
			n = (sum + remote->sone / 2) / remote->sone;
			if (n >= 16) {
				log_error("failed on bit %d", done + i + 1);
				return (ir_code) -1;
			}
			log_trace("%d: %lx", i, n);
			code |= n;
		}
		return code;
	}

	for (i = 0; i < bits; i++) {
		code = code << 1;
		if (is_goldstar(remote)) {
			if ((done + i) % 2) {
				log_trace1("$1");
				remote->pone = remote->ptwo;
				remote->sone = remote->stwo;
			} else {
				log_trace1("$2");
				remote->pone = remote->pthree;
				remote->sone = remote->sthree;
			}
		}

		if (expectone(remote, done + i)) {
			log_trace1("1");
			code |= 1;
		} else if (expectzero(remote, done + i)) {
			log_trace1("0");
			code |= 0;
		} else {
			log_trace("failed on bit %d", done + i + 1);
			return (ir_code) -1;
		}
	}
	return code;
}

static ir_code get_pre(struct ir_remote* remote)
{
	ir_code pre;
	ir_code remote_pre;
	ir_code match_pre;
	ir_code toggle_mask;

	pre = get_data(remote, remote->pre_data_bits, 0);

	if (pre == (ir_code) -1) {
		log_trace("Failed on pre_data: cannot get it");
		return (ir_code) -1;
	}
	if (update_mode) {
		/*
		 * toggle_bit_mask is applied to the concatenated
		 * pre_data - data - post_data. We dont check post data, but
		 * adjusts for the length.
		 */
		toggle_mask =
			remote->toggle_bit_mask >> remote->post_data_bits;
		remote_pre = remote->pre_data & ~toggle_mask;
		match_pre = pre & ~toggle_mask;
		if (remote->pre_data != 0 && remote_pre != match_pre) {
			log_trace("Failed on pre_data: bad data: %x", pre);
			return (ir_code) -1;
		}
	}
	if (remote->pre_p > 0 && remote->pre_s > 0) {
		if (!expectpulse(remote, remote->pre_p))
			return (ir_code) -1;
		set_pending_space(remote->pre_s);
	}
	return pre;
}

static ir_code get_post(struct ir_remote* remote)
{
	ir_code post;

	if (remote->post_p > 0 && remote->post_s > 0) {
		if (!expectpulse(remote, remote->post_p))
			return (ir_code) -1;
		set_pending_space(remote->post_s);
	}

	post = get_data(remote, remote->post_data_bits, remote->pre_data_bits + remote->bits);

	if (post == (ir_code) -1) {
		log_trace("failed on post_data");
		return (ir_code) -1;
	}
	return post;
}

int receive_decode(struct ir_remote* remote, struct decode_ctx_t* ctx)
{
	lirc_t sync;
	int header;
	struct timeval current;

	sync = 0;               /* make compiler happy */
	memset(ctx, 0, sizeof(struct decode_ctx_t));
	ctx->code = ctx->pre = ctx->post = 0;
	header = 0;

	if (rec_buffer.at_eof && rec_buffer.wptr - rec_buffer.rptr <= 1) {
		log_debug("Decode: found EOF");
		ctx->code = LIRC_EOF;
		rec_buffer.at_eof = 0;
		return 1;
	}
	if (curr_driver->rec_mode == LIRC_MODE_MODE2 ||
	    curr_driver->rec_mode == LIRC_MODE_PULSE ||
	    curr_driver->rec_mode == LIRC_MODE_RAW) {
		rec_buffer_rewind();
		rec_buffer.is_biphase = is_biphase(remote) ? 1 : 0;

		/* we should get a long space first */
		sync = sync_rec_buffer(remote);
		if (!sync) {
			log_trace("failed on sync");
			return 0;
		}
		log_trace("sync");

		if (has_repeat(remote) && last_remote == remote) {
			if (remote->flags & REPEAT_HEADER && has_header(remote)) {
				if (!get_header(remote)) {
					log_trace("failed on repeat header");
					return 0;
				}
				log_trace("repeat header");
			}
			if (get_repeat(remote)) {
				if (remote->last_code == NULL) {
					log_notice("repeat code without last_code received");
					return 0;
				}

				ctx->pre = remote->pre_data;
				ctx->code = remote->last_code->code;
				ctx->post = remote->post_data;
				ctx->repeat_flag = 1;

				ctx->min_remaining_gap =
					is_const(remote) ? (min_gap(remote) >
							    rec_buffer.sum ? min_gap(remote) -
							    rec_buffer.sum : 0) : (has_repeat_gap(remote) ? remote->
										   repeat_gap : min_gap(remote));
				ctx->max_remaining_gap =
					is_const(remote) ? (max_gap(remote) >
							    rec_buffer.sum ? max_gap(remote) -
							    rec_buffer.sum : 0) : (has_repeat_gap(remote) ? remote->
										   repeat_gap : max_gap(remote));
				return 1;
			}
			log_trace("no repeat");
			rec_buffer_rewind();
			sync_rec_buffer(remote);
		}

		if (has_header(remote)) {
			header = 1;
			if (!get_header(remote)) {
				header = 0;
				if (!(remote->flags & NO_HEAD_REP && expect_at_most(remote, sync, max_gap(remote)))) {
					log_trace("failed on header");
					return 0;
				}
			}
			log_trace("header");
		}
	}

	if (is_raw(remote)) {
		struct ir_ncode* codes;
		struct ir_ncode* found;
		int i;

		if (curr_driver->rec_mode == LIRC_MODE_LIRCCODE)
			return 0;

		codes = remote->codes;
		found = NULL;
		while (codes->name != NULL && found == NULL) {
			found = codes;
			for (i = 0; i < codes->length; ) {
				if (!expectpulse(remote, codes->signals[i++])) {
					found = NULL;
					rec_buffer_rewind();
					sync_rec_buffer(remote);
					break;
				}
				if (i < codes->length && !expectspace(remote, codes->signals[i++])) {
					found = NULL;
					rec_buffer_rewind();
					sync_rec_buffer(remote);
					break;
				}
			}
			codes++;
			if (found != NULL) {
				if (!get_gap
					    (remote, is_const(remote) ?
					    min_gap(remote) - rec_buffer.sum :
					    min_gap(remote)))
					found = NULL;
			}
		}
		if (found == NULL)
			return 0;
		ctx->code = found->code;
	} else {
		if (curr_driver->rec_mode == LIRC_MODE_LIRCCODE) {
			lirc_t sum;
			ir_code decoded = rec_buffer.decoded;

			log_trace("decoded: %llx", decoded);
			if (curr_driver->rec_mode == LIRC_MODE_LIRCCODE
			    && curr_driver->code_length != bit_count(remote))
				return 0;

			ctx->post = decoded & gen_mask(remote->post_data_bits);
			decoded >>= remote->post_data_bits;
			ctx->code = decoded & gen_mask(remote->bits);
			ctx->pre = decoded >> remote->bits;

			gettimeofday(&current, NULL);
			sum = remote->phead + remote->shead +
			      lirc_t_max(remote->pone + remote->sone,
					 remote->pzero + remote->szero) * bit_count(remote) + remote->plead +
			      remote->ptrail + remote->pfoot + remote->sfoot + remote->pre_p + remote->pre_s +
			      remote->post_p + remote->post_s;

			rec_buffer.sum = sum >= remote->gap ? remote->gap - 1 : sum;
			sync = time_elapsed(&remote->last_send, &current) - rec_buffer.sum;
		} else {
			if (!get_lead(remote)) {
				log_trace("failed on leading pulse");
				return 0;
			}

			if (has_pre(remote)) {
				ctx->pre = get_pre(remote);
				if (ctx->pre == (ir_code) -1) {
					log_trace("failed on pre");
					return 0;
				}
				log_trace("pre: %llx", ctx->pre);
			}

			ctx->code = get_data(remote, remote->bits, remote->pre_data_bits);
			if (ctx->code == (ir_code) -1) {
				log_trace("failed on code");
				return 0;
			}
			log_trace("code: %llx", ctx->code);

			if (has_post(remote)) {
				ctx->post = get_post(remote);
				if (ctx->post == (ir_code) -1) {
					log_trace("failed on post");
					return 0;
				}
				log_trace("post: %llx", ctx->post);
			}
			if (!get_trail(remote)) {
				log_trace("failed on trailing pulse");
				return 0;
			}
			if (has_foot(remote)) {
				if (!get_foot(remote)) {
					log_trace("failed on foot");
					return 0;
				}
			}
			if (header == 1 && is_const(remote) && (remote->flags & NO_HEAD_REP))
				rec_buffer.sum -= remote->phead + remote->shead;
			if (is_rcmm(remote)) {
				if (!get_gap(remote, 1000))
					return 0;
			} else if (is_const(remote)) {
				if (!get_gap(remote, min_gap(remote) > rec_buffer.sum ?
					     min_gap(remote) - rec_buffer.sum :
					     0))
					return 0;
			} else {
				if (!get_gap(remote, min_gap(remote)))
					return 0;
			}
		}               /* end of mode specific code */
	}
	if ((!has_repeat(remote) || remote->reps < remote->min_code_repeat)
	    && expect_at_most(remote, sync, remote->max_remaining_gap))
		ctx->repeat_flag = 1;
	else
		ctx->repeat_flag = 0;
	if (curr_driver->rec_mode == LIRC_MODE_LIRCCODE) {
		/* Most TV cards don't pass each signal to the
		 * driver. This heuristic should fix repeat in such
		 * cases. */
		if (time_elapsed(&remote->last_send, &current) < 325000)
			ctx->repeat_flag = 1;
	}
	if (is_const(remote)) {
		ctx->min_remaining_gap = min_gap(remote) > rec_buffer.sum ? min_gap(remote) - rec_buffer.sum : 0;
		ctx->max_remaining_gap = max_gap(remote) > rec_buffer.sum ? max_gap(remote) - rec_buffer.sum : 0;
	} else {
		ctx->min_remaining_gap = min_gap(remote);
		ctx->max_remaining_gap = max_gap(remote);
	}
	return 1;
}<|MERGE_RESOLUTION|>--- conflicted
+++ resolved
@@ -19,16 +19,6 @@
 #endif
 
 #include <errno.h>
-<<<<<<< HEAD
-#include <poll.h>
-
-#ifdef HAVE_KERNEL_LIRC_H
-#include <linux/lirc.h>
-#else
-#include "include/media/lirc.h"
-#endif
-
-=======
 #include <limits.h>
 #include <poll.h>
 #include <stdint.h>
@@ -39,7 +29,6 @@
 #include "media/lirc.h"
 #endif
 
->>>>>>> a31b9f88
 #include "lirc/driver.h"
 #include "lirc/lirc_log.h"
 #include "lirc/receive.h"
@@ -126,11 +115,7 @@
 static lirc_t get_next_rec_buffer_internal(lirc_t maxusec)
 {
 	if (rec_buffer.rptr < rec_buffer.wptr) {
-<<<<<<< HEAD
-		log_trace2("<%c%lu", rec_buffer.data[rec_buffer.rptr] & PULSE_BIT ? 'p' : 's', (__u32)
-=======
 		log_trace2("<%c%lu", rec_buffer.data[rec_buffer.rptr] & PULSE_BIT ? 'p' : 's', (uint32_t)
->>>>>>> a31b9f88
 			  rec_buffer.data[rec_buffer.rptr] & (PULSE_MASK));
 		rec_buffer.sum += rec_buffer.data[rec_buffer.rptr] & (PULSE_MASK);
 		return rec_buffer.data[rec_buffer.rptr++];
@@ -156,11 +141,7 @@
 			return data;
 		}
 		if (LIRC_IS_TIMEOUT(data)) {
-<<<<<<< HEAD
-			log_trace("timeout received: %lu", (__u32)LIRC_VALUE(data));
-=======
 			log_trace("timeout received: %lu", (uint32_t)LIRC_VALUE(data));
->>>>>>> a31b9f88
 			if (LIRC_VALUE(data) < maxusec)
 				return get_next_rec_buffer_internal(maxusec - LIRC_VALUE(data));
 			return 0;
@@ -175,11 +156,7 @@
 				  & (PULSE_MASK);
 		rec_buffer.wptr++;
 		rec_buffer.rptr++;
-<<<<<<< HEAD
-		log_trace2("+%c%lu", rec_buffer.data[rec_buffer.rptr - 1] & PULSE_BIT ? 'p' : 's', (__u32)
-=======
 		log_trace2("+%c%lu", rec_buffer.data[rec_buffer.rptr - 1] & PULSE_BIT ? 'p' : 's', (uint32_t)
->>>>>>> a31b9f88
 			  rec_buffer.data[rec_buffer.rptr - 1]
 			  & (PULSE_MASK));
 		return rec_buffer.data[rec_buffer.rptr - 1];
@@ -200,12 +177,9 @@
 	int ret;
 	struct pollfd pfd = {
 		.fd = curr_driver->fd, .events = POLLIN, .revents = 0 };
-<<<<<<< HEAD
-=======
 
 	if (lircd_waitfordata != NULL)
 		return lircd_waitfordata(maxusec);
->>>>>>> a31b9f88
 
 	while (1) {
 		do {
@@ -291,11 +265,7 @@
 			rec_buffer.wptr = 0;
 			data = readdata(0);
 
-<<<<<<< HEAD
-			log_trace2("c%lu", (__u32)data & (PULSE_MASK));
-=======
 			log_trace2("c%lu", (uint32_t)data & (PULSE_MASK));
->>>>>>> a31b9f88
 
 			rec_buffer.data[rec_buffer.wptr] = data;
 			rec_buffer.wptr++;
@@ -718,11 +688,7 @@
 				return (ir_code) -1;
 			}
 			sum = deltap + deltas;
-<<<<<<< HEAD
-			log_trace2("rcmm: sum %ld", (__u32)sum);
-=======
 			log_trace2("rcmm: sum %ld", (uint32_t)sum);
->>>>>>> a31b9f88
 			if (expect(remote, sum, remote->pzero + remote->szero)) {
 				code |= 0;
 				log_trace1("00");
@@ -759,11 +725,7 @@
 				return (ir_code) -1;
 			}
 			sum = deltas + deltap;
-<<<<<<< HEAD
-			log_trace2("grundig: sum %ld", (__u32)sum);
-=======
 			log_trace2("grundig: sum %ld", (uint32_t)sum);
->>>>>>> a31b9f88
 			if (expect(remote, sum, remote->szero + remote->pzero)) {
 				state = 0;
 				log_trace1("2T");
