--- conflicted
+++ resolved
@@ -130,13 +130,6 @@
 		logprintf(level, "%s:  Opening log, level: %s",
 			  _progname, prio2text(level));
 	}
-	if (getenv("LIRC_LOGCHANNEL") != NULL) {
-		logged_channels = atoi(getenv("LIRC_LOGCHANNEL"));    // FIXME...
-	}
-	if (level != LIRC_NOLOG) {
-		logprintf(level, "%s:  Opening log, level: %s",
-			  _progname, prio2text(level));
-	}
 	return 0;
 }
 
@@ -282,20 +275,7 @@
 	int save_errno = errno;
 	va_list ap;
 	char buff[PRIO_LEN + strlen(format_str)];
-<<<<<<< HEAD
-#ifdef SYSTEMD_LOGPERROR_FIX
-	if (nodaemon && prio <= loglevel) {
-		fprintf(stderr, "%s: %s ", progname, prio2text(prio));
-		va_start(ap, format_str);
-		vfprintf(stderr, format_str, ap);
-		va_end(ap);
-		fputc('\n', stderr);
-		fflush(stderr);
-	}
-#endif
-=======
-
->>>>>>> a31b9f88
+
 	if (use_syslog) {
 		snprintf(buff, sizeof(buff),
 			 "%s: %s", prio2text(prio), format_str);
