--- conflicted
+++ resolved
@@ -1,24 +1,16 @@
 ACLOCAL_AMFLAGS             = -I m4
 
 DISTCLEANFILES              = input_map.inc lirc/input_map.inc
-<<<<<<< HEAD
-CLEANFILES                  = driver_api.dox lirc_client.dox
-=======
 CLEANFILES                  = driver_api.dox lirc_client.dox config.py
->>>>>>> a31b9f88
 EXTRA_DIST                  = driver_api.dox  lirc_client.dox  mainpage.dox \
                               driver_api.doxhead  lirc_client.doxhead
 
 BUILT_SOURCES               = lirc/input_map.inc
 
 AM_CPPFLAGS                 = -I$(top_srcdir) -Wall -Wp,-D_FORTIFY_SOURCE=2 \
-<<<<<<< HEAD
-                              @osflags@
-=======
                               @kernel_header_flags@
 
 AM_LDFLAGS                  = @LIBUSB_LIBS@
->>>>>>> a31b9f88
 
 lib_LTLIBRARIES             = liblirc.la liblirc_client.la liblirc_driver.la \
                               libirrecord.la
@@ -44,10 +36,6 @@
 libirrecord_la_LIBADD       = liblirc.la
 libirrecord_la_SOURCES      = irrecord.c
 
-<<<<<<< HEAD
-liblirc_client_la_LDFLAGS   = -version-info 5:0:5
-liblirc_client_la_SOURCES   = lirc_client.c curl_poll.c curl_poll.h lirc_client.h lirc_log.c lirc_log.h
-=======
 liblirc_client_la_LDFLAGS   = -version-info 4:0:4
 liblirc_client_la_SOURCES   = lirc_client.c\
 			      lirc_client.h \
@@ -55,7 +43,6 @@
 			      curl_poll.h \
 			      lirc_log.c \
 			      lirc_log.h
->>>>>>> a31b9f88
 
 liblirc_driver_la_LDFLAGS   = -version-info 0:0:0
 liblirc_driver_la_SOURCES   = driver.h \
@@ -103,10 +90,6 @@
                               release.h \
                               receive.h \
                               serial.h \
-<<<<<<< HEAD
-                              transmit.h \
-                              input_map.inc
-=======
                               transmit.h
 
 if HAVE_DEVINPUT
@@ -115,7 +98,6 @@
 
 pep8:   $(py_PYTHON)
 	python3-pep8 --config=../pep8.conf $?
->>>>>>> a31b9f88
 
 driver_api.dox: $(srcdir)/driver_api.doxhead  \
 		$(top_srcdir)/doc/html-source/driver-api.html
@@ -138,23 +120,11 @@
 
 input_map.inc: lirc/input_map.inc
 
-if LINUX_KERNEL
 lirc/input_map.inc:
-	ln -s . lirc || :
-	$(top_srcdir)/tools/lirc-make-devinput -i > input_map.inc
-	$(top_srcdir)/tools/lirc-make-devinput -i > $@
-else
-lirc/input_map.inc:
-<<<<<<< HEAD
-	touch $@
-	touch input_map.inc
-endif
-=======
 	ln -s . lirc || :
 	$(top_srcdir)/tools/lirc-make-devinput -i $(DEVINPUT_HEADER) \
 	    > input_map.inc
 	$(top_srcdir)/tools/lirc-make-devinput -i $(DEVINPUT_HEADER) > $@
->>>>>>> a31b9f88
 
 checkfiles:
 	../git-tools/checkfiles $(SOURCES) $(HEADERS)
