--- conflicted
+++ resolved
@@ -805,10 +805,6 @@
 			filename = get_homepath();
 			if (filename == NULL)
 				return NULL;
-<<<<<<< HEAD
-			}
-=======
->>>>>>> 0b58d146
 			strcat(filename, "/" LIRCRC_USER_FILE);
 		}
 		filename = realloc(filename, strlen(filename) + 1);
