--- conflicted
+++ resolved
@@ -45,12 +45,8 @@
 	"# E:\tEmpty: Plugin loaded OK, but is empty (is this a plugin?).\n" \
 	"# F:\tFail: Plugin failed to load (unresolved references?).\n" \
 	"# a:\tAny: Driver can be used with any remote or capture device.\n" \
-<<<<<<< HEAD
-	"# s:\tSend: The driver can send data.\n"
-=======
 	"# s:\tSend: The driver can send data.\n" \
 	"# L:\tList: The driver can enumerate devices.\n"
->>>>>>> a31b9f88
 
 #define LONG_LEGEND \
 	"# Feature flags (see lirc(4)):\n" \
@@ -202,12 +198,6 @@
 static void line_print_yaml(const line_t* line)
 // Print line as a yaml 'driver' definition.
 {
-<<<<<<< HEAD
-        size_t src;
-	char next;
-
-=======
->>>>>>> a31b9f88
 	if (line->errors){
 		fputs("\n", stdout);
 		fputs(line->errors, stdout);
@@ -217,33 +207,10 @@
 	printf("        %-16s%s\n", "type:", line->type );
 	printf("        %-16s%s\n", "can_send:", line->can_send);
 	printf("        %-16s'%s'\n",
-<<<<<<< HEAD
-
-	       "info:", line->info ? line->info : "None");
-	if (!line->device_hint) {
-		printf("        %-16s%s\n", "device_hint:","None");
-	} else {
-		printf("        %-16s\n", "device_hint: |");
-		fputs("            \"", stdout);
-		for(src = 0; line->device_hint[src] != '\0'; src += 1) {
-			next = line->device_hint[src];
-			if (next == '\n' && src != 0)
-				printf("\"\n            \"");
-			else if (next == '"')
-				printf("\\\"");
-			else if (next == '\\')
-				printf("\\\\");
-			else
-				putc(next, stdout);
-		}
-		fputs("\"\n", stdout);
-	}
-=======
 	       "info:", line->info ? line->info : "None");
         printf("        %-16s%s\n",
 	       "device_hint:",
 	       line->device_hint ? line->device_hint  : "None");
->>>>>>> a31b9f88
 }
 
 
@@ -351,10 +318,7 @@
 {
 	char buf[1024];
 	const char* what;
-<<<<<<< HEAD
-=======
 	int can_list = 0;
->>>>>>> a31b9f88
 
 	if (!drivers)
 		return;
@@ -385,20 +349,12 @@
 			strncpy(buf, (*drivers)->device_hint, sizeof(buf) - 1);
 			line->device_hint = strdup(buf);
 		}
-<<<<<<< HEAD
-		what = ((*drivers)->features & CAN_ANY) ? "code" : "mode2";
-		line->type = what;
-		what = ((*drivers)->features & CAN_SEND) ? "yes" : "no";
-		line->can_send = what;
-		snprintf(buf, sizeof(buf), "-%c%c",
-=======
 		what = ((*drivers)->features & CAN_ANY) ? "mode2" : "code";
 		line->type = what;
 		what = ((*drivers)->features & CAN_SEND) ? "yes" : "no";
 		line->can_send = what;
 		can_list = strcmp((*drivers)->device_hint, "drvctl") == 0;
 		snprintf(buf, sizeof(buf), "-%c%c%c",
->>>>>>> a31b9f88
 			 get(CAN_ANY, 'a', *drivers),
 			 get(CAN_SEND, 's', *drivers),
 			 can_list ? 'L' : '-');
