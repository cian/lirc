/****************************************************************************
** irrecord.c **************************************************************
****************************************************************************
*
* irrecord -  application for recording IR-codes for usage with lircd
*
* Copyright (C) 1998,99 Christoph Bartelmus <lirc@bartelmus.de>
*
*/

#ifndef _GNU_SOURCE
#define _GNU_SOURCE
#endif

#ifdef HAVE_CONFIG_H
#include "config.h"
#endif

#include <ctype.h>
#include <stdint.h>
#include <unistd.h>

#include "lirc_private.h"
#include "irrecord.h"

static const logchannel_t logchannel = LOG_APP;

static const int NOISE_LIMIT = 500;
static const int NOISE_TIMEOUT_US = 3000000;
static const int DEFAULT_GAP = 50000;


#define USAGE       "Usage: irrecord [options] [config file]\n" \
	"	    irrecord -u <config file>\n" \
	"	    irrecord -a <config file>\n" \
	"	    irrecord -l\n"

static const char* const help =
	USAGE
	"\nOptions:\n"
	"\t -H --driver=driver\tUse given driver\n"
	"\t -d --device=device\tRead from given device\n"
	"\t -a --analyse\t\tAnalyse raw_codes config files\n"
	"\t -k --keep-root\t\tDon't drop root privileges\n"
	"\t -l --list-namespace\tList valid button names\n"
	"\t -u --update\t\tAmend buttons to existing file\n"
	"\t -U --plugindir=dir\tLoad drivers from dir\n"
	"\t -f --force\t\tForce raw mode\n"
	"\t -n --disable-namespace\tDisable namespace checks\n"
	"\t -A --driver-options=key:value[|key:value...]\n"
	"\t -Y --dynamic-codes\tEnable dynamic codes\n"
	"\t -O --options-file\tUse alternative lirc_options.conf file\n"
	"\t -D --loglevel=level\t'error', 'info', 'notice',... or 3..10\n"
	"\t -h --help\t\tDisplay this message\n"
	"\t -v --version\t\tDisplay version\n";

static const struct option long_options[] = {
	{"help",	      no_argument,	 NULL, 'h'},
	{"version",	      no_argument,	 NULL, 'v'},
	{"analyse",	      no_argument,	 NULL, 'a'},
	{"device",	      required_argument, NULL, 'd'},
	{"options-file",      required_argument, NULL, 'O'},
	{"debug",	      required_argument, NULL, 'D'},
	{"loglevel",	      required_argument, NULL, 'D'},
	{"driver",	      required_argument, NULL, 'H'},
	{"force",	      no_argument,	 NULL, 'f'},
	{"disable-namespace", no_argument,	 NULL, 'n'},
	{"keep-root",	      no_argument,	 NULL, 'k'},
	{"list-namespace",    no_argument,	 NULL, 'l'},
	{"update",	      required_argument, NULL, 'u'},
	{"plugindir",	      required_argument, NULL, 'U'},
<<<<<<< HEAD
=======
	{"driver-options",    required_argument, NULL, 'A' },
>>>>>>> a31b9f88
	{"dynamic-codes",     no_argument,	 NULL, 'Y'},
	{"pre",		      no_argument,	 NULL, 'p'},
	{"post",	      no_argument,	 NULL, 'P'},
	{"test",	      no_argument,	 NULL, 't'},
	{"invert",	      no_argument,	 NULL, 'i'},
	{"trail",	      no_argument,	 NULL, 'T'},
	{0,		      0,		 0,	0  }
};

const char* const MSG_WELCOME =
	"\nirrecord -  application for recording IR-codes" " for usage with lirc\n"
	"Copyright (C) 1998,1999 Christoph Bartelmus" "(lirc@bartelmus.de)\n"
	"\n"
	"This program will record the signals from your remote control\n"
	"and create a config file for lircd.\n"
	"\n"
	"A proper config file for lircd is maybe the most vital part of this\n"
	"package, so you should invest some time to create a working config\n"
	"file. Although I put a good deal of effort in this program it is often\n"
	"not possible to automatically recognize all features of a remote\n"
	"control. Often short-comings of the receiver hardware make it nearly\n"
	"impossible. If you have problems to create a config file READ THE\n"
	"DOCUMENTATION at https://sf.net/p/lirc-remotes/wiki\n"
	"\n"
	"If there already is a remote control of the same brand available at\n"
	"http://sf.net/p/lirc-remotes you might want to try using such a\n"
	"remote as a template. The config files already contains all\n"
	"parameters of the protocol used by remotes of a certain brand and\n"
	"knowing these parameters makes the job of this program much\n"
	"easier. There are also template files for the most common protocols\n"
	"available. Templates can be downloaded using irdb-get(1). You use a\n"
	"template file by providing the path of the file as a command line\n"
	"parameter.\n"
	"\n"
	"Please take the time to finish the file as described in\n"
	"https://sourceforge.net/p/lirc-remotes/wiki/Checklist/ an send it\n"
	"to  <lirc@bartelmus.de> so it can be made available to others.";

static const char* const MSG_DEVINPUT =
	"Usually you should not create a new config file for devinput\n"
	"devices. LIRC is installed with a devinput.lircd.conf file which \n"
	"is built for the current system which works with all remotes \n"
	"supported by the kernel. There might be a need to update \n"
	"this file so it matches the current kernel. For this, use the \n"
	"lirc-make-devinput(1) script.";

static const char* const MSG_TOGGLE_BIT_INTRO =
	"Checking for toggle bit mask.\n"
	"Please press an arbitrary button repeatedly as fast as possible.\n"
	"Make sure you keep pressing the SAME button and that you DON'T HOLD\n"
	"the button down!.\n"
	"If you can't see any dots appear, wait a bit between button presses.\n\n"
	"Press RETURN to continue.";

static const char* MSG_LENGTHS_INIT =
	"Now start pressing buttons on your remote control.\n\n"
	"It is very important that you press many different buttons randomly\n"
	"and hold them down for approximately one second. Each button should\n"
	"generate at least one dot but never more than ten dots of output.\n"
	"Don't stop pressing buttons until two lines of dots (2x80) have\n"
	"been generated.\n";

static const char* const MSG_NOISE_INTRO =
	"Checking for ambient light  creating too much disturbances.\n"
	"Please don't press any buttons, just wait a few seconds...";

static const char* const MSG_TOO_MUCH_NOISE =
	"Running irrecord with this level of noise will not give good results.\n"
	"Please try to turn off fluorescent lamps or tubes and other sources\n"
	"of variable IR radiation and restart. If nothing else works, you\n"
	"might have to mask the receiving IR diode. You REALLY should press\n"
	"ctrl-C at this point, but it's technically possible to proceed\n"
	"by pressing RETURN";

static const char* const MSG_NO_BUTTONS =
	"No recorded buttons saved. This config file makes no sense, but\n"
	"you can add button definitions to it next time you run irrecord.\n";

static const char* const MSG_TOO_FEW_BUTTONS =
	"You have only recorded one button in a non-raw configuration file.\n"
	"This file doesn't really make much sense, you should record at\n"
	"least two or three buttons to get meaningful results. You can add\n"
	"more buttons next time you run irrecord.\n";

static const char* const MSG_DONT_FORCE_UNLESS_UPDATE =
	"File \"%s\" already exists\n"
	"You cannot use the --force option together with a template file\n"
	"unless also using --update";

static const char* const MSG_NO_GAP_FOUND_WARNING =
	"Cannot find any gap, using an arbitrary 50 ms one. If you have a\n"
        "regular remote for e. g., a TV or such this is probably a point\n"
        "where you hit control-C. However, technical hardware like air \n"
	"condition gear often works without any gap. If you think it's\n"
	"reasonable that your remote lacks gap you can proceed. ";

/** Result code from init(). */
enum init_status {
	STS_INIT_NO_DRIVER,
	STS_INIT_BAD_DRIVER,
	STS_INIT_BAD_FILE,
	STS_INIT_ANALYZE,
	STS_INIT_TESTED,
	STS_INIT_FOPEN,
	STS_INIT_OK,
	STS_INIT_FORCE_TMPL,
	STS_INIT_HW_FAIL,
	STS_INIT_BAD_MODE,
	STS_INIT_O_NONBLOCK,
};


/** Linked list of all recorded buttons. */
static struct ir_ncode* ncodes_root = NULL;


/** Add a ncode to list, returns new root.  List owns memory*/
static void ncode_list_add(struct ir_ncode* ncode)
{
	struct ir_ncode* new_ncode;
	struct ir_ncode* n;

	new_ncode = ncode_dup(ncode);
	if (new_ncode == NULL) {
		perror("No memory in ncode_list_add()");
		return;
	}
	new_ncode->next_ncode = NULL;
	if (ncodes_root == NULL) {
		ncodes_root = new_ncode;
		return;
	}
	for (n = ncodes_root; n->next_ncode != NULL; n = n->next_ncode)
		;
	n->next_ncode = new_ncode;
}


/** Find node with given name in list, or NULL. */
static const struct ir_ncode* ncode_list_find_name(const char* name)
{
	const struct ir_ncode* nc;

	for (nc = ncodes_root; nc != NULL; nc = nc->next_ncode) {
		if (strcmp(nc->name, name) == 0)
			return nc;
	}
	return NULL;
}


/** Remove item with given name from list, return boolean success/fail */
static int ncode_list_remove_name(const char* name)
{
	struct ir_ncode* nc;

	if (ncodes_root == NULL)
		return 0;
	if (strcmp(ncodes_root->name, name) == 0) {
		ncodes_root = ncodes_root->next_ncode;
		return 1;
	}
	for (nc = ncodes_root; nc->next_ncode != NULL; nc = nc->next_ncode) {
		if (strcmp(nc->next_ncode->name, name) == 0) {
			nc->next_ncode = nc->next_ncode->next_ncode;
			return 1;
		}
	}
	return 0;
}


/** Apply func(ncode, arg) on each ncode in list, break if func returns 0. */
static int ncode_list_for_each(int (*func)(struct ir_ncode*, void*),
			       void* arg)
{
	struct ir_ncode* nc;

	for (nc = ncodes_root; nc != NULL; nc = nc->next_ncode) {
		if (!func(nc, arg))
			return 0;
	}
	return 1;
}


/** Set up default values for all command line options + filename. */
static void add_defaults(void)
{
	const char* const device = options_getstring("lircd:device");
	const char* const driver = options_getstring("lircd:driver");
	const char* const level = options_getstring("lircd:debug");
	const char* const plugindir = options_getstring("lircd:plugindir");
	char default_level[4];

	snprintf(default_level, sizeof(default_level), "%d",
		 lirc_log_defaultlevel());
	const char* const defaults[] = {
		"lircd:plugindir",      plugindir ? plugindir : PLUGINDIR,
		"irrecord:driver",      driver ? driver : "default",
		"irrecord:device",      device ? device : LIRC_DRIVER_DEVICE,
		"irrecord:analyse",     "False",
		"irrecord:force",       "False",
		"irrecord:update",      "False",
		"irrecord:disable-namespace",
					"False",
<<<<<<< HEAD
=======
		"irrecord:driver-options",
					"",
>>>>>>> a31b9f88
		"irrecord:dynamic-codes",
					"False",
		"irrecord:list-namespace",
					"False",
		"irrecord:filename",    "irrecord.lircd.conf",
		"irrecord:debug",	level ? level : default_level,
		(const char*)NULL,	(const char*)NULL
	};
	options_add_defaults(defaults);
};


/** Stuff command line into the single string buff. */
static void get_commandline(int argc, char** argv, char* buff, size_t size)
{
	int i;
	int j;
	unsigned int dest = 0;
	buff[0] = '\0';

	if (size == 0)
		return;
	for (i = 1; i < argc; i += 1) {
		for (j = 0; argv[i][j] != '\0'; j += 1) {
			if (dest + 1 >= size)
				break;
			buff[dest++] = argv[i][j];
		}
		if (dest + 1 >= size)
			break;
		buff[dest++] = ' ';
	}
	if (dest > 0)
		buff[--dest] = '\0';
}


/** Parse command line, update the options dict. */
static void parse_options(int argc, char** const argv)
{
	int c;

<<<<<<< HEAD
	const char* const optstring = "had:D:H:fknlO:pPtiTU:uvY";
=======
	const char* const optstring = "had:D:H:fknlO:pPtiTU:uvYA:";
>>>>>>> a31b9f88

	add_defaults();
	optind = 1;
	while ((c = getopt_long(argc, argv, optstring, long_options, NULL))
	       != -1) {
		switch (c) {
		case 'a':
			options_set_opt("irrecord:analyse", "True");
			break;
		case 'D':
			if (string2loglevel(optarg) == LIRC_BADLEVEL) {
				fprintf(stderr, "Bad debug level: %s\n", optarg);
				exit(EXIT_FAILURE);
			}
			options_set_opt("irrecord:debug", optarg);
			break;
		case 'd':
			options_set_opt("irrecord:device", optarg);
			break;
		case 'f':
			options_set_opt("irrecord:force", "True");
			break;
		case 'H':
			options_set_opt("irrecord:driver", optarg);
			break;
		case 'h':
			fputs(help, stdout);
			exit(EXIT_SUCCESS);
		case 'i':
			options_set_opt("irrecord:invert", "True");
			break;
		case 'k':
			unsetenv("SUDO_USER");
			break;
		case 'l':
			options_set_opt("irrecord:list-namespace", "True");
			break;
		case 'n':
			options_set_opt("irrecord:disable-namespace", "True");
			break;
		case 'O':
			return;
		case 'P':
			options_set_opt("irrecord:post", "True");
			break;
		case 'p':
			options_set_opt("irrecord:pre", "True");
			break;
		case 't':
			options_set_opt("irrecord:test", "True");
			break;
		case 'T':
			options_set_opt("irrecord:trail", "True");
			break;
		case 'u':
			options_set_opt("irrecord:update", "True");
			break;
		case 'U':
			options_set_opt("lircd:plugindir", optarg);
			break;
		case 'A':
			options_set_opt("irrecord:driver-options", optarg);
			break;
		case 'Y':
			options_set_opt("lircd:dynamic-codes", "True");
			break;
		case 'v':
			printf("irrecord %s\n", VERSION);
			exit(EXIT_SUCCESS);
		default:
			fputs(USAGE, stderr);
			exit(EXIT_FAILURE);
		}
	}
	if (optind == argc - 1) {
		options_set_opt("irrecord:filename", argv[optind]);
	} else if (optind != argc) {
		fputs("irrecord: invalid argument count\n", stderr);
		exit(EXIT_FAILURE);
	}
}


/** Check options, possibly run simple ones. Returns status. */
static enum init_status init(struct opts* opts, struct main_state* state)
{
	char filename_new[256];
	char logpath[256];
	int flags;
	struct ir_remote* my_remote;
	FILE* f;
	struct ir_ncode* nc;
	int fd;
	const char* opt;

	if (opts->force) {
		printf("Using raw access on device %s\n",
		       opts->device);
	} else {
		printf("Using driver %s on device %s\n",
			opts->driver, opts->device);
	}
	hw_choose_driver(NULL);
	if (!opts->analyse && hw_choose_driver(opts->driver) != 0)
		return STS_INIT_BAD_DRIVER;
	ir_remote_init(opts->dynamic_codes);
	lirc_log_get_clientlog("irrecord", logpath, sizeof(logpath));
	(void)unlink(logpath);
	lirc_log_set_file(logpath);
	lirc_log_open("irrecord", 0, opts->loglevel);
	if (strcmp(curr_driver->name, "null") == 0 && !opts->analyse)
		return STS_INIT_NO_DRIVER;
	f = fopen(opts->filename, "r");
	if (f != NULL) {
		if (opts->force && !opts->update)
			return STS_INIT_FORCE_TMPL;
		my_remote = read_config(f, opts->filename);
		fclose(f);
		if (my_remote == (void*)-1 || my_remote == NULL)
			return STS_INIT_BAD_FILE;
		opts->using_template = 1;
		if (opts->analyse)
			return STS_INIT_ANALYZE;
		if (opts->test) {
			if (opts->trail)
				for_each_remote(my_remote, remove_trail);
			for_each_remote(my_remote, remove_pre_data);
			for_each_remote(my_remote, remove_post_data);
			if (opts->get_pre)
				for_each_remote(my_remote, get_pre_data);
			if (opts->get_post)
				for_each_remote(my_remote, get_post_data);
			if (opts->invert)
				for_each_remote(my_remote, invert_data);

			fprint_remotes(stdout, my_remote, opts->commandline);
			free_config(my_remote);
			return STS_INIT_TESTED;
		}
		remote = *my_remote;  //FIXME: Who owns this memory?
		if (opts->update) {
			for (nc = remote.codes; nc->name != NULL; nc++)
				ncode_list_add(nc);
		}
		remote.codes = NULL;
		remote.last_code = NULL;
		remote.next = NULL;
		if (!opts->update
		    && remote.pre_p == 0 && remote.pre_s == 0
		    && remote.post_p == 0 && remote.post_s == 0) {
			remote.bits = bit_count(&remote);
			remote.pre_data_bits = 0;
			remote.post_data_bits = 0;
		}
		if (my_remote->next != NULL) {
			fprintf(stderr,
				"Only first remote definition in file \"%s\" used\n",
				opts->filename);
		}
		snprintf(filename_new,
			 sizeof(filename_new), "%s", opts->filename);
		opts->filename = strdup(filename_new);
	} else {
		if (opts->analyse) {
			fputs("No input file given, ignoring analyse flag\n",
			      stderr);
			opts->analyse = 0;
		}
	}
	strcpy(filename_new, "irrecord-tmp-XXXXXX");
	fd = mkstemp(filename_new);
	if (fd == -1) {
		log_perror_warn("Cannot open tmpfile");
		return STS_INIT_FOPEN;
	}
	opts->tmpfile = strdup(filename_new);
	state->fout = fdopen(fd, "w");
	if (state->fout == NULL) {
		log_perror_warn("Cannot fdopen tmpfile");
		return STS_INIT_FOPEN;
	}
	if (opts->update) {
		snprintf(filename_new, sizeof(filename_new),
			 "%s.bak", opts->filename);
		opts->backupfile = strdup(filename_new);
	} else {
		opts->backupfile = NULL;
	}
	if (state->started_as_root) {
		if (seteuid(0) == -1)
			log_error("Cannot reset root uid");
	}
	curr_driver->open_func(opts->device);
	opt = options_getstring("lircd:driver-options");
	if (drv_handle_options(opt) != 0) {
		fprintf(stderr,
			"Cannot set driver (%s) options (%s)\n",
			curr_driver->name, opt);
		exit(EXIT_FAILURE);
	}
	if (curr_driver->init_func) {
		if (!curr_driver->init_func()) {
			fclose(state->fout);
			unlink(opts->tmpfile);
			return STS_INIT_HW_FAIL;
		}
	}
	drop_sudo_root(seteuid);

	aeps = ((int) curr_driver->resolution > aeps ?
		curr_driver->resolution : aeps);
	if (curr_driver->rec_mode != LIRC_MODE_MODE2
	    && curr_driver->rec_mode != LIRC_MODE_LIRCCODE) {
		fclose(state->fout);
		unlink(opts->tmpfile);
		if (curr_driver->deinit_func)
			curr_driver->deinit_func();
		return STS_INIT_BAD_MODE;
	}
	flags = fcntl(curr_driver->fd, F_GETFL, 0);
	if (flags == -1 ||
	    fcntl(curr_driver->fd, F_SETFL, flags | O_NONBLOCK) == -1) {
		fputs("Could not set O_NONBLOCK flag\n", stderr);
		fclose(state->fout);
		unlink(opts->tmpfile);
		if (curr_driver->deinit_func)
			curr_driver->deinit_func();
		return STS_INIT_O_NONBLOCK;
	}
	return STS_INIT_OK;
}


static int get_options(int argc,
		       char** argv,
		       const char* filename,
		       struct opts* options)
{
	options->force = 0;
	options_load(argc, argv, NULL, parse_options);
	options->analyse = options_getboolean("irrecord:analyse");
	options->device = options_getstring("irrecord:device");
	options->loglevel =
		string2loglevel(options_getstring("irrecord:debug"));
	options->driver = options_getstring("irrecord:driver");
	options->force = options_getboolean("irrecord:force");
	options->disable_namespace =
		options_getboolean("irrecord:disable-namespace");
	options->dynamic_codes = options_getboolean("lircd:dynamic-codes");
	options->get_pre = options_getboolean("irrecord:pre");
	options->get_post = options_getboolean("irrecord:post");
	options->list_namespace =
		options_getboolean("irrecord:list-namespace");
	options->test = options_getboolean("irrecord:test");
	options->invert = options_getboolean("irrecord:invert");
	options->trail = options_getboolean("irrecord:trail");
	options->filename = options_getstring("irrecord:filename");
	options->update = options_getboolean("irrecord:update");
	return 1;
}


/** View part of get_toggle_bit_mask(). */
static void do_get_toggle_bit_mask(struct ir_remote* remote,
				   struct main_state* state,
				   const struct opts* opts)
{
	const char* const MISSING_MASK_MSG =
		"But I know for sure that RC6 has a toggle bit!";
	enum toggle_status sts;
	struct toggle_state tgl_state;

	fputs(MSG_TOGGLE_BIT_INTRO, stdout);
	fflush(stdout);
	getchar();
	flushhw();
	toggle_state_init(&tgl_state);
	sts = STS_TGL_AGAIN;
	while (1) {
		switch (sts) {
		case STS_TGL_TIMEOUT:
			fprintf(stderr, "Timeout (10 sec), giving up");
			exit(EXIT_FAILURE);
		case STS_TGL_GOT_ONE_PRESS:
			printf(".");
			fflush(stdout);
			sts = STS_TGL_AGAIN;
			continue;
		case STS_TGL_FOUND:
<<<<<<< HEAD
			printf("\nToggle bit mask is 0x%llx.\n",
			       (__u64)remote->toggle_bit_mask);
			if (is_rc6(remote))
				printf("RC6 mask is 0x%llx.\n",
				       (__u64)remote->rc6_mask);
=======
			printf("\nToggle bit mask is 0x%lx.\n",
			       (uint64_t)remote->toggle_bit_mask);
			if (is_rc6(remote))
				printf("RC6 mask is 0x%lx.\n",
				       (uint64_t)remote->rc6_mask);
>>>>>>> a31b9f88
			fflush(stdout);
			return;
		case STS_TGL_NOT_FOUND:
			printf("Cannot find any toggle mask.\n");
			if (!is_rc6(remote))
				return;
			puts(MISSING_MASK_MSG);
			unlink(opts->filename);
			if (curr_driver->deinit_func)
				curr_driver->deinit_func();
			exit(EXIT_FAILURE);
		case STS_TGL_AGAIN:
			break;
		}
		sts = get_toggle_bit_mask(&tgl_state, remote);
	}
}


/** View part of init: run init() and handle results. Returns or exits. */
static void
do_init(struct opts* opts, struct main_state* state)
{
	enum init_status sts;

	sts = init(opts, state);
	switch (sts) {
	case STS_INIT_BAD_DRIVER:
		fprintf(stderr, "Driver `%s' not found", opts->driver);
		fputs(" (wrong or missing -U/--plugindir?).\n", stderr);
		hw_print_drivers(stderr);
		exit(EXIT_FAILURE);
	case STS_INIT_NO_DRIVER:
		fputs("irrecord does not make sense without hardware\n",
		      stderr);
		exit(EXIT_FAILURE);
	case STS_INIT_FORCE_TMPL:
		fprintf(stderr,
			MSG_DONT_FORCE_UNLESS_UPDATE,
			opts->filename);
		exit(EXIT_FAILURE);
	case STS_INIT_BAD_FILE:
		fprintf(stderr, "Could not parse config file %s\n",
			opts->filename);
		exit(EXIT_FAILURE);
	case STS_INIT_TESTED:
		exit(0);
	case STS_INIT_FOPEN:
		fprintf(stderr,
			"Could not open new config file %s\n", opts->filename);

	case STS_INIT_HW_FAIL:
		fputs("Could not init hardware"
		      " (lircd running ? --> close it, check permissions)\n",
		      stderr);
		exit(EXIT_FAILURE);
	case STS_INIT_BAD_MODE:
		fputs("Mode not supported\n", stderr);
		exit(EXIT_FAILURE);
	case STS_INIT_O_NONBLOCK:
		fputs("Could not set O_NONBLOCK flag\n", stderr);
		exit(EXIT_FAILURE);
	case STS_INIT_ANALYZE:
		do_analyse(opts, state);
		exit(EXIT_SUCCESS);
	case STS_INIT_OK:
		return;
	}
}


static int printf_signal_func(struct ir_ncode* ncode, void* arg)
{
	fprint_remote_signal((FILE*) arg, &remote, ncode);
	return 1;
}


/** View part: Record data for one button. */
static enum button_status get_button_data(struct button_state* btn_state,
					  struct main_state* state,
					  const struct opts* opts)
{
	const char* const MSG_BAD_STS = "Bad status in get_button_data: %d\n";
	const char* const MSG_BAD_RETURN = "Bad return from  get_button_data";
	enum button_status sts = STS_BTN_INIT_DATA;
	unsigned int retries;

	retries = 30;
	last_remote = NULL;
	sts = STS_BTN_INIT_DATA;
	sleep(1);
	while (retries > 0) {
		switch (sts) {
		case STS_BTN_INIT_DATA:
			printf("\nNow hold down button \"%s\".\n",
			       btn_state->buffer);
			fflush(stdout);
			flushhw();
			break;
		case STS_BTN_GET_DATA:
		case STS_BTN_GET_RAW_DATA:
			break;
		case STS_BTN_TIMEOUT:
			retries--;
			if (retries <= 0) {
				puts("Too many timeouts, giving up.");
				return STS_BTN_HARD_ERROR;
			}
			printf("Timeout (10 seconds), try again");
			printf(" (%d retries left).\n", retries);
			sts = STS_BTN_INIT_DATA;
			continue;
		case STS_BTN_GET_TOGGLE_BITS:
			do_get_toggle_bit_mask(&remote, state, opts);
			return STS_BTN_ALL_DONE;
		case STS_BTN_SOFT_ERROR:
			retries--;
			fputs("Something went wrong: ", stdout);
			fputs(btn_state->message, stdout);
			if (retries > 0) {
				printf("Please try again. (%d retries left)\n",
				       retries - 1);
				sts = STS_BTN_INIT_DATA;
				continue;
			}
			puts("Too many errors.");
			puts("Check TROUBLESHOOTING in irrecord(1) manpage.");
			if (!opts->force)
				puts("Or try using the -f option.");
			return STS_BTN_HARD_ERROR;
		case STS_BTN_BUTTON_DONE:
			ncode_list_add(&(btn_state->ncode));
			return sts;
		case STS_BTN_HARD_ERROR:
		case STS_BTN_ALL_DONE:
			return sts;
		default:
			btn_state_set_message(btn_state, MSG_BAD_STS, sts);
			return STS_BTN_HARD_ERROR;
		}
		sts = record_buttons(btn_state, sts, state, opts);
	}
	btn_state_set_message(btn_state, MSG_BAD_RETURN, sts);
	return STS_BTN_HARD_ERROR;
}


/** Get name of button to be recorded from user, handle multiple ones. */
static enum button_status get_button_name(struct button_state* btn_state)
{
	char* s;

	printf("\nPlease enter the name for the next button"
	       " (press <ENTER> to finish recording)\n");
	s = fgets(btn_state->buffer, sizeof(btn_state->buffer), stdin);
	if (s != btn_state->buffer) {
		btn_state_set_message(btn_state, "fgets() failed\n");
		return STS_BTN_HARD_ERROR;
	}
	s = strchr(s, '\n');
	if (s != NULL)
		*s = '\0';
	if (ncode_list_find_name(btn_state->buffer) == NULL)
		return STS_BTN_GET_NAME;
	printf("Button %s is already recorded, removing old data.\n",
	       btn_state->buffer);
	if (!(ncode_list_remove_name(btn_state->buffer))) {
		btn_state_set_message(btn_state,
				      "Cannot remove old button\n");
		return STS_BTN_HARD_ERROR;
	}
	return STS_BTN_GET_NAME;
}


/** View part of record_buttons. Leaves recorded state in global remote. */
void do_record_buttons(struct main_state* state, const struct opts* opts)
{
	struct button_state btn_state;
	enum button_status sts = STS_BTN_INIT;

	config_file_setup(state, opts);
	button_state_init(&btn_state, state->started_as_root);
	flushhw();
	while (1) {
		switch (sts) {
		case STS_BTN_INIT:
			break;
		case STS_BTN_GET_NAME:
			sts = get_button_name(&btn_state);
			if (sts != STS_BTN_GET_NAME)
				continue;
			else
				break;
		case STS_BTN_INIT_DATA:
			sts = get_button_data(&btn_state, state, opts);
			continue;
		case STS_BTN_GET_DATA:
		case STS_BTN_GET_RAW_DATA:
			printf("Oops (data states in record_buttons().");
			break;
		case STS_BTN_BUTTON_DONE:
			sts = STS_BTN_GET_NAME;
			continue;
		case STS_BTN_RECORD_DONE:
			ncode_list_for_each(printf_signal_func,
					    (void*) state->fout);
			fprint_remote_signal_foot(state->fout, &remote);
			fprint_remote_foot(state->fout, &remote);
			fclose(state->fout);
			break;
		case STS_BTN_BUTTONS_DONE:
			break;
		case STS_BTN_ALL_DONE:
			return;
		case STS_BTN_TIMEOUT:
			printf("Illegal data-state timeout\n");
			sts = STS_BTN_INIT;
			continue;
		case STS_BTN_GET_TOGGLE_BITS:
			do_get_toggle_bit_mask(&remote, state, opts);
			return;
		case STS_BTN_SOFT_ERROR:
			fputs(btn_state.message, stdout);
			printf("Press RETURN to continue.\n\n");
			getchar();
			sts = STS_BTN_INIT;
			continue;
		case STS_BTN_HARD_ERROR:
			fprintf(stderr, "Unrecoverable error: %s\n",
				btn_state.message);
			fputs("Giving up\n", stderr);
			fputs("Check TROUBLESHOOTING in irrecord manpage.\n",
			      stderr);
			exit(EXIT_FAILURE);
		}
		sts = record_buttons(&btn_state, sts, state, opts);
	}
}


/** Check that there is not "too" much ambient light & noise. */
void check_ambient_light(const struct opts* opts)
{
	char buff[4096];
	ssize_t count = 0;
	ssize_t sum = 0;
	struct timeval start;
	struct timeval now;

	puts(MSG_NOISE_INTRO);
	gettimeofday(&start, NULL);
	gettimeofday(&now, NULL);
	while (time_elapsed(&start, &now) < NOISE_TIMEOUT_US) {
		count = raw_read(buff, sizeof(buff), NOISE_TIMEOUT_US);
		if (count < 0)
			break;
		sum += count;
		gettimeofday(&now, NULL);
	}
	puts("");
	if (count == -1) {
		perror("Cannot read from device");
	} else if (sum < NOISE_LIMIT) {
		printf("No significant noise (received %d bytes)\n\n",
		       (int) sum);
	} else {
		printf("Here is a lof of noise (%d bytes received)\n",
		       (int) sum);
		puts(MSG_TOO_MUCH_NOISE);
		getchar();
	}
}


/** Report remote data to user and log it. */
static void remote_report(struct ir_remote* remote)
{
	printf("Signals are %s encoded.\n",
	       is_biphase(remote) ? "biphase" : "pulse");
	printf("Signal length is %d\n", remote->bits);
	if (is_rc5(remote)) printf("RC5 encoding\n");
	else if (is_rc6(remote)) printf("RC6 encoding\n");
	else if (is_rcmm(remote)) printf("RCMM encoding\n");
	else if (is_goldstar(remote)) printf("GOLDSTAR encoding\n");
	else if (is_grundig(remote)) printf("GRUNDIG encoding\n");
	else if (is_bo(remote)) printf("Bang & Olufsen encoding\n");
	else printf("Unknown encoding\n");
	log_debug("%d %u %u %u %u %u %d %d %d %u\n",
<<<<<<< HEAD
		  remote->bits, (__u32)remote->pone, (__u32)remote->sone,
		  (__u32)remote->pzero, (__u32)remote->szero,
		  (__u32)remote->ptrail, remote->flags, remote->eps,
		  remote->aeps, (__u32)remote->gap);
=======
		  remote->bits, (uint32_t)remote->pone, (uint32_t)remote->sone,
		  (uint32_t)remote->pzero, (uint32_t)remote->szero,
		  (uint32_t)remote->ptrail, remote->flags, remote->eps,
		  remote->aeps, (uint32_t)remote->gap);
>>>>>>> a31b9f88
}


/** View part of get_lengths. */
static int mode2_get_lengths(const struct opts* opts, struct main_state* state)
{
	const char* const MSG_AGAIN =
		"\nPlease keep on pressing buttons like described above.";
	enum lengths_status sts = STS_LEN_AGAIN;
	struct lengths_state lengths_state;
	int debug = lirc_log_is_enabled_for(LIRC_TRACE);
	int diff;
	int i;

	if (!opts->using_template) {
		puts(MSG_LENGTHS_INIT);
		printf("Press RETURN now to start recording.");
		fflush(stdout);
		getchar();
		flushhw();
		sts = STS_LEN_AGAIN;
		lengths_state_init(&lengths_state);
		while (sts == STS_LEN_AGAIN) {
			sts = get_lengths(&lengths_state,
					  &remote,
					  opts->force,
					  debug);
			switch (sts) {
			case STS_LEN_OK:
				puts("");
				return 1;
			case STS_LEN_FAIL:
				puts("");
				return 0;
			case STS_LEN_RAW_OK:
				puts("");
				set_protocol(&remote, RAW_CODES);
				remote.eps = eps;
				remote.aeps = aeps;
				return 1;
			case STS_LEN_TIMEOUT:
				fputs("No data for 10 secs, aborting\n",
				      stderr);
				exit(EXIT_FAILURE);
			case STS_LEN_NO_GAP_FOUND:
				puts(MSG_NO_GAP_FOUND_WARNING);
				remote.gap = DEFAULT_GAP;
				printf("Press RETURN to continue.\n");
				getchar();
				return 1;
			case STS_LEN_TOO_LONG:
				fputs("Signal too long\n", stderr);
				puts("Creating config file in raw mode.");
				set_protocol(&remote, RAW_CODES);
				remote.eps = eps;
				remote.aeps = aeps;
				break;
			case STS_LEN_AGAIN_INFO:
				printf("\nGot gap (%d us)}\n", remote.gap);
				puts(MSG_AGAIN);
				sts = STS_LEN_AGAIN;
				continue;
			case STS_LEN_AGAIN:
				diff = lengths_state.keypresses -
					lengths_state.keypresses_done;
				for (i = 0; i < diff; i += 1)
					printf(".");
				fflush(stdout);
				lengths_state.keypresses_done += diff;
				sts = STS_LEN_AGAIN;
				break;
			}
		}
		free_all_lengths();
	}
	remote_report(&remote);
	return sts;
}


/** View part of get_gap(). */
void lirccode_get_lengths(const struct opts* opts, struct main_state* state)
{
	struct gap_state gap_state;
	enum get_gap_status sts;

	remote.driver = curr_driver->name;
	remote.bits = curr_driver->code_length;
	remote.eps = eps;
	remote.aeps = aeps;
	if (opts->using_template)
		return;
	flushhw();
	gap_state_init(&gap_state);
	sts = STS_GAP_INIT;
	while (1) {
		switch (sts) {
		case STS_GAP_INIT:
			printf("Hold down an arbitrary key\n");
			sts = STS_GAP_AGAIN;
			continue;
		case STS_GAP_TIMEOUT:
			fprintf(stderr, "Timeout (10 sec), giving  up.\n");
			fclose(state->fout);
			unlink(opts->tmpfile);
			if (curr_driver->deinit_func)
				curr_driver->deinit_func();
			exit(EXIT_FAILURE);
		case STS_GAP_FOUND:
			printf("\nFound gap (%d us)\n", remote.gap);
			return;
		case STS_GAP_GOT_ONE_PRESS:
			printf(".");
			fflush(stdout);
			sts = STS_GAP_AGAIN;
			continue;
		case STS_GAP_AGAIN:
			break;
		}
		sts = get_gap_length(&gap_state, &remote);
	}
}


int count_ncode(struct ir_ncode* ncode, void* arg)
{
	int* sumptr = (int*) arg;

	*sumptr += 1;
	return 1;
}


int ncode_free_func(struct ir_ncode* ncode, void* arg)
{
	ncode_free(ncode);
	return 1;
}


/** Return number of button definitions in *remote. */
static unsigned int remote_codes_length(const struct ir_remote* remote)
{
	unsigned int count = 0;

	ncode_list_for_each(count_ncode, &count);
	return count;
}


/** Check for too few buttons before saving data. */
static void check_too_few_buttons(const struct ir_remote* remote,
				  const struct opts* opts)
{
	unsigned int count = remote_codes_length(remote);

	if (count == 0) {
		puts(MSG_NO_BUTTONS);
	} else if (count == 1 && !opts->force) {
		puts(MSG_TOO_FEW_BUTTONS);
	}
}


/** Get name of a code from user, setup filename and backup file. */
void get_name(struct ir_remote* remote, struct opts* opts)
{
	char buff[256];
	char basename[256];
	char path[256];
	char* s;

	if (!opts->update)
		remote->name = NULL;
	while (remote->name == NULL) {
again:
		fputs("Enter name of remote (only ascii, no spaces) :",
		      stdout);
		s = fgets(buff, sizeof(buff), stdin);
		if (s != buff) {
			puts("gets() failed (!)");
			continue;
		}
		s = strrchr(s, '\n');
		if (s != NULL)
			*s = '\0';
		if (strlen(buff) == 0)
			continue;
		for (s = buff; *s; s += 1) {
			if (isspace(*s) || !isascii(*s) || iscntrl(*s)) {
				printf("Bad character: %c (x%x)\n", *s, *s);
				goto again;
			}
		}
		strncpy(basename, opts->filename, sizeof(basename) - 1);
		if (strchr(basename, '.') != NULL)
			*strchr(basename, '.') = '\0';
		if (strcmp(basename, buff) == 0 && !opts->update) {
			fflush(stdout);
			puts("You cannot use the same name if not updating\n");
			puts("Please use another name\n");
			continue;
		}
		snprintf(path, sizeof(path), "%s.lircd.conf.bak", buff);
		if (access(path, F_OK) == 0) {
			printf("Backup file %s already exists.\n", path);
			puts("Choose another name or remove backup file.\n");
			continue;
		}
		remote->name = strdup(buff);
	}
	opts->backupfile = opts->update ? strdup(path) : NULL;
	snprintf(path, sizeof(path), "%s.lircd.conf", buff);
	opts->filename = strdup(path);
	printf("Using %s as output filename\n\n", opts->filename);
	if (opts->update && access(opts->filename, F_OK) == 0) {
		snprintf(buff, sizeof(buff),
			 "cp -p %s %s", path, opts->backupfile);
		if (system(buff) != 0)
			printf("Warning: Cannot create backup file.\n");
	} else if (opts->backupfile != NULL) {
		free((void*) opts->backupfile);
		opts->backupfile = NULL;
	}
}


int main(int argc, char** argv)
{
	struct opts opts = {0};
	struct main_state state = {0};
	int r = 1;

	get_options(argc, argv, argv[optind], &opts);
	if (opts.list_namespace) {
		fprint_namespace(stdout);
		exit(EXIT_SUCCESS);
	}
	get_commandline(argc, argv,
			opts.commandline, sizeof(opts.commandline));
	if (geteuid() == 0){
		state.started_as_root = 1;
		drop_root_cli(seteuid);
	}
	do_init(&opts, &state);

	puts(MSG_WELCOME);
	printf("\nPress RETURN to continue.\n");
	getchar();
	if (curr_driver->name && strcmp(curr_driver->name, "devinput") == 0) {
		puts("\n\n");
		puts(MSG_DEVINPUT);
		printf("\nPress RETURN to continue.\n");
		getchar();
	}
	check_ambient_light(&opts);
	if (remote.name == NULL || !opts.update)
		get_name(&remote, &opts);
	switch (curr_driver->rec_mode) {
	case LIRC_MODE_MODE2:
		mode2_get_lengths(&opts, &state);
		break;
	case LIRC_MODE_LIRCCODE:
		lirccode_get_lengths(&opts, &state);
		break;
	}
	if (!opts.using_template && is_rc6(&remote))
		do_get_toggle_bit_mask(&remote, &state, &opts);
	do_record_buttons(&state, &opts);
	check_too_few_buttons(&remote, &opts);
	if (is_raw(&remote)) {
		r = rename(opts.tmpfile, opts.filename);
		if (r != 0)
			perror("Cannot write final file");
		r = r == 0 ? 1 : 0;
	} else {
		r = config_file_finish(&state, &opts);
	}
	printf("\nSuccessfully written config file %s\n", opts.filename);
	if (access(opts.tmpfile, F_OK) == 0 && unlink(opts.tmpfile) != 0) {
		fprintf(stderr,
			"Cannot remove temporary file %s\n", opts.tmpfile);
	}
	if (opts.backupfile != NULL)
		printf("Saving old config file in %s\n", opts.backupfile);
	return r ? EXIT_SUCCESS : EXIT_FAILURE;
}<|MERGE_RESOLUTION|>--- conflicted
+++ resolved
@@ -69,10 +69,7 @@
 	{"list-namespace",    no_argument,	 NULL, 'l'},
 	{"update",	      required_argument, NULL, 'u'},
 	{"plugindir",	      required_argument, NULL, 'U'},
-<<<<<<< HEAD
-=======
 	{"driver-options",    required_argument, NULL, 'A' },
->>>>>>> a31b9f88
 	{"dynamic-codes",     no_argument,	 NULL, 'Y'},
 	{"pre",		      no_argument,	 NULL, 'p'},
 	{"post",	      no_argument,	 NULL, 'P'},
@@ -279,11 +276,8 @@
 		"irrecord:update",      "False",
 		"irrecord:disable-namespace",
 					"False",
-<<<<<<< HEAD
-=======
 		"irrecord:driver-options",
 					"",
->>>>>>> a31b9f88
 		"irrecord:dynamic-codes",
 					"False",
 		"irrecord:list-namespace",
@@ -326,11 +320,7 @@
 {
 	int c;
 
-<<<<<<< HEAD
-	const char* const optstring = "had:D:H:fknlO:pPtiTU:uvY";
-=======
 	const char* const optstring = "had:D:H:fknlO:pPtiTU:uvYA:";
->>>>>>> a31b9f88
 
 	add_defaults();
 	optind = 1;
@@ -620,19 +610,11 @@
 			sts = STS_TGL_AGAIN;
 			continue;
 		case STS_TGL_FOUND:
-<<<<<<< HEAD
-			printf("\nToggle bit mask is 0x%llx.\n",
-			       (__u64)remote->toggle_bit_mask);
-			if (is_rc6(remote))
-				printf("RC6 mask is 0x%llx.\n",
-				       (__u64)remote->rc6_mask);
-=======
 			printf("\nToggle bit mask is 0x%lx.\n",
 			       (uint64_t)remote->toggle_bit_mask);
 			if (is_rc6(remote))
 				printf("RC6 mask is 0x%lx.\n",
 				       (uint64_t)remote->rc6_mask);
->>>>>>> a31b9f88
 			fflush(stdout);
 			return;
 		case STS_TGL_NOT_FOUND:
@@ -923,17 +905,10 @@
 	else if (is_bo(remote)) printf("Bang & Olufsen encoding\n");
 	else printf("Unknown encoding\n");
 	log_debug("%d %u %u %u %u %u %d %d %d %u\n",
-<<<<<<< HEAD
-		  remote->bits, (__u32)remote->pone, (__u32)remote->sone,
-		  (__u32)remote->pzero, (__u32)remote->szero,
-		  (__u32)remote->ptrail, remote->flags, remote->eps,
-		  remote->aeps, (__u32)remote->gap);
-=======
 		  remote->bits, (uint32_t)remote->pone, (uint32_t)remote->sone,
 		  (uint32_t)remote->pzero, (uint32_t)remote->szero,
 		  (uint32_t)remote->ptrail, remote->flags, remote->eps,
 		  remote->aeps, (uint32_t)remote->gap);
->>>>>>> a31b9f88
 }
 
 
