''' Simple lirc setup tool - view part. '''

# pylint: disable=consider-iterating-dictionary

import os.path
import os
import shutil
import subprocess
import sys
import textwrap

import gi
<<<<<<< HEAD
gi.require_version('Gtk', '3.0')
gi.require_version('Vte', '2.91')
=======
>>>>>>> a31b9f88
from gi.repository import Gtk         # pylint: disable=no-name-in-module
from gi.repository import Vte         # pylint: disable=no-name-in-module
from gi.repository import GLib        # pylint: disable=no-name-in-module

import baseview
import config
<<<<<<< HEAD
import util

from baseview import _on_window_delete_event_cb
from mvc_model import RESULTS_DIR
=======
import mvc_model
import util

gi.require_version('Gtk', '3.0')
gi.require_version('Vte', '2.91')
>>>>>>> a31b9f88

REMOTES_LIST_URL = "http://lirc-remotes.sourceforge.net/remotes.list"
_DEBUG = 'LIRC_DEBUG' in os.environ

NO_REMOTE_INFO = """
If you select this option, you need to provide a lircd.conf file
later, either by finding it elsewhere or by recording your own using
the irrecord tool. Normally you want to install this file in
/etc/lirc/lircd.conf.d."""

DEVINPUT_INFO = """
The devinput driver uses the linux kernel decoding rather than lirc's.
It does not support as many devices as lirc, but for supported devices
this is an easy setup. It has some limitations, notably it does not
support sending IR signals (ir blasting)."""

DEFAULT_INFO = """
The default driver uses the kernel IR drivers, but does it's own
decoding. It can be used with most devices supported by the kernel
and also some other devices, notably many serial and parallell ones.
It needs to be configured which is normally more work than the devinput
driver, but supports more devices and full functionality."""

PRECONFIG_INFO = """
For some capture devices which cannot be used with the default or the devinput
driver lirc has specific support, often a lirc driver and/or kernel
configuration of the standard driver(s). If you can find your device here
it will configure this support. """

MANUAL_DEVICE_INFO = """
If you are happy with the driver but wants to change the device you can
do it here. """

LOCAL_FILE_INFO = """
If you already have a suitable lircd.conf file at hand, you can use that
instead of fetching one from the remotes database.
"""

MAIN_HELP = """

<big>LIRC Configuration Tool Help.</big>

NOTE: This tool is in alpha stage! Here are numerous bugs and shortcomings.
Please report issues on the mailing list or issue tracker at
https://sourceforge.net/projects/lirc/!

The tool allows you to configure lirc. This is done in three steps.

In the first step you should select a driver which can handle your
capture device e. g., a usb dongle or a DIY serial device. This is the
top pane of the window. After selecting driver and device you should
use the Test button to verify your settings so far.

In the second step you should select a configuration file which corresponds
to your remote. You can search for remotes from existing ones, browse brands,
use an existing file or select to not use any pre-configured file. In the
last case you probably wants to record your own configuration file using
irrecord(1) later. This is the bottom pane of the window.

Actually, it doesn't really matter if you select remote or capture device
first. You can do it in any order. However, testing the driver makes a
lot of sense before testing the remote configuration.

If you select a remote which only can be used with a specific capture
device the capture device will be updated automagically. Likewise, if you
select a capture device which requires a specific remote the remote will be
updated.

In the last step you should install the configuration. This will write a set
of configuration files to the results directory, normally lirc-setup.conf.d.
You should then install these files into their proper locations, see the
README file in the results directory."""

CONFIG_GUIDE_URL = \
    "file://@docdir@/lirc.org/html/configuration-guide.html#permissions" \
    .replace("@docdir@", config.DOCDIR)

MODE2_HELP_MSG = """
Run the command (push button) and then push buttons on your remote. There
should be either be pulses and spaces:
             pulse 450
             space 450
             pulse 850
             space 950
             pulse 450
             space 450
             pulse 450
or codes:
             code: 0x146f9a0000
             code: 0x146f9a0000
             code: 0x146f9a0000
             code: 0x146f9a0000
             code: 0x146f9a0000
             code: 0x146f9a0000

If mode2 cannot start with messages like "Cannot initiate device" it can
be a hardware problem. However, it might also be that you cannot access
the device. See the
<a href="@guide_url@">Configuration Manual, Adjusting Device Permissions </a>.
""".replace("@guide_url@", CONFIG_GUIDE_URL)

IRW_HELP_MSG = """
Run the command (push button) and then push buttons on your remote. There
should be decoded output, like
000000037ff07be1 00 KEY_UP mceusb
000000037ff07be1 01 KEY_UP mceusb
000000037ff07be1 02 KEY_UP mceusb
000000037ff07be1 03 KEY_UP mceusb
000000037ff07be1 04 KEY_UP mceusb
000000037ff07be1 05 KEY_UP mceusb
000000037ff07be0 00 KEY_DOWN mceusb
000000037ff07be0 01 KEY_DOWN mceusb
000000037ff07be0 02 KEY_DOWN mceusb
000000037ff07be0 03 KEY_DOWN mceusb

Note how the second digit is incremented for each repeated button. This
is important for correct operation.
"""

RESULTS_DIR_MSG = """
I can clear it now if you press <b>Yes</b>. Use <b>No</b> to exit and
manually take care of the files or use another directory."""

NO_DIR_BROWSER_MSG = """
There is no configured directory browser Fix using <i> xdg-mime default
nautilus.desktop inode/directory</i> or so.
"""


def _get_lines_by_letter(lines):
    '''' Return a dictionary keyed with first letter of lines. '''

    all_keys = [chr(c) for c in range(ord('a'), ord('z') + 1)]
    all_keys.extend([chr(c) for c in range(ord('0'), ord('9') + 1)])
    lines_by_letter = {}
    for c in all_keys:
        lines_by_letter[c] = []
    for l in lines:
        lines_by_letter[l[0].lower()].extend([l])
    return lines_by_letter


class DecodeTestWindow(Gtk.Window):
    ''' Window for running irw test in a Vte terminal. '''

    def __init__(self, model, view):

        def show_command():
            """ User clicked Show Command button. """
            lines = textwrap.wrap(self.command, 60,
                                  break_long_words=False,
                                  break_on_hyphens=False)
            text = ' \\\n'.join(lines)
            self.view.show_info("lircd + irw command string", text)

        def do_quit():
            """ User clicked "Quit" button. """
            cmd = self.kill + '\n'
            self.terminal.feed_child(cmd, len(cmd))
            self.destroy()

        Gtk.Window.__init__(self, title="Test decoding")
        self.view = view
        ok, self.command, self.kill = model.get_irwcheck()
        if not ok:
            view.show_error("Test setup error", self.command)
            return
        self.command += '\n'
        self.set_default_size(600, 300)
        self.terminal = Vte.Terminal()
        self.terminal.spawn_sync(
            Vte.PtyFlags.DEFAULT,
            os.getcwd(),
            ['/bin/sh'],
            [],
            GLib.SpawnFlags.DO_NOT_REAP_CHILD,
            None,
            None,
        )
        vbox = Gtk.Box(orientation=Gtk.Orientation.VERTICAL)

        scroller = Gtk.ScrolledWindow()
        scroller.set_hexpand(True)
        scroller.set_vexpand(True)
        scroller.add(self.terminal)
        vbox.pack_start(scroller, False, True, 1)

        self.run_btn = Gtk.Button("Run command")
        self.quit_btn = Gtk.Button("Quit")
        self.cmd_btn = Gtk.Button("Show command")
        help_btn = Gtk.Button("Help")
        hbox = Gtk.Box(orientation=Gtk.Orientation.HORIZONTAL)
        hbox.set_spacing(10)
        hbox.pack_end(self.run_btn, False, True, 10)
        hbox.pack_end(self.quit_btn, False, True, 10)
        hbox.pack_end(self.cmd_btn, False, True, 10)
        hbox.pack_start(help_btn, False, True, 10)
        vbox.pack_start(hbox, False, True, 2)

        self.add(vbox)
        self.set_focus(self.run_btn)
        self.run_btn.connect("clicked", self.input_to_term)
        self.quit_btn.connect("clicked", lambda b: do_quit())
        self.cmd_btn.connect("clicked", lambda b: show_command())
        help_btn.connect(
            "clicked", lambda b: view.show_info("mode2 help", IRW_HELP_MSG))
        self.connect("delete-event", lambda e, v: do_quit())

    def input_to_term(self, dummy):
        """ User clicked Run Command button. """
        length = len(self.command)
        self.terminal.feed_child(self.command, length)


class DeviceTestWindow(Gtk.Window):
    ''' Window for running mode2 test in a Vte terminal. '''

    def __init__(self, model, view):

        def show_command():
            """ User clicked Show Command button. """
            lines = textwrap.wrap(self.command, 60,
                                  break_long_words=False,
                                  break_on_hyphens=False)
            text = ' \\\n'.join(lines)
            self.view.show_info("mode2 command string", text)

        def show_log():
            """ User clicked View log button. """
            path = os.path.expanduser("~/.cache/mode2.log")
            if not os.path.exists(path) or os.stat(path)[6] < 10:
                self.view.show_info("No log available")
                return
            with open(path, "r") as f:
                log = '\n'.join(f.readlines())
            self.view.show_info("mode2 logfile", log)

        Gtk.Window.__init__(self, title="Test device and driver setup")
        self.view = view
        self.command = model.get_mode2() + '\n'
        self.set_default_size(600, 300)
        self.terminal = Vte.Terminal()
        self.terminal.spawn_sync(
            Vte.PtyFlags.DEFAULT,
            os.getcwd(),
            ['/bin/sh'],
            [],
            GLib.SpawnFlags.DO_NOT_REAP_CHILD,
            None,
            None,
        )
        self.run_btn = Gtk.Button("Run command")
        self.cmd_btn = Gtk.Button("Show command")
        self.log_btn = Gtk.Button("View log")
        self.run_btn.connect("clicked", self.input_to_term)
        self.quit_btn = Gtk.Button("Quit")
        self.quit_btn.connect("clicked", lambda b: self.destroy())
        self.cmd_btn.connect("clicked", lambda b: show_command())
        self.log_btn.connect("clicked", lambda b: show_log())
        self.help_btn = Gtk.Button("Help")
        self.help_btn.connect("clicked",
                              lambda b: view.show_info("mode2 help",
                                                       MODE2_HELP_MSG))
        self.set_focus(self.run_btn)

        vbox = Gtk.Box(orientation=Gtk.Orientation.VERTICAL)
        scroller = Gtk.ScrolledWindow()
        scroller.set_hexpand(True)
        scroller.set_vexpand(True)
        scroller.add(self.terminal)
        vbox.pack_start(scroller, False, True, 1)
        hbox = Gtk.Box(orientation=Gtk.Orientation.HORIZONTAL)
        hbox.set_spacing(5)
        hbox.pack_end(self.run_btn, False, True, 5)
        hbox.pack_end(self.cmd_btn, False, True, 5)
        hbox.pack_end(self.log_btn, False, True, 5)
        hbox.pack_end(self.quit_btn, False, True, 5)
        hbox.pack_start(self.help_btn, False, True, 5)
        vbox.pack_start(hbox, False, True, 2)
        self.add(vbox)

    def input_to_term(self, dummy):
        """ User clicked Run Command button. """
        length = len(self.command)
        self.terminal.feed_child(self.command, length)


class View(baseview.Baseview):
    ''' The View part of the MVC pattern. '''

    def __init__(self, builder, model):
        self.builder = builder
        baseview.Baseview.__init__(self, self)
        self.model = model
        self.controller = None
        self.selected = None
        self._main_window_connect()
        self.test_window = None
        model.add_listener(self.on_model_change)
        self.on_model_change()

    def _main_window_connect(self):
        ''' Connect signals for main window. '''

        def on_view_config_btn_cb(btn):
            ''' User pressed the view config file button. '''
            label = self.builder.get_object('selected_remote_lbl')
            self.controller.show_remote(label.get_text())
            return True

        def on_info_btn_clicked(txt):
            ''' Handle ? help button  buttons. '''
            lbl = self.builder.get_object('selected_remote_lbl').get_text()
            if _DEBUG:
                print("Selected remote label: " + lbl)
            self.show_text(txt, "lirc: help")

        def on_search_config_btn_clicked_cb(btn, data=None):
            ''' User clicked "Search remote" button. '''
            lbl = self.builder.get_object('search_config_entry')
            self.controller.select_remote(lbl.get_text())

        def on_local_file_choosen_cb(btn):
            ''' User selected a file in the Use Loca File dialog.'''
            path = btn.get_filename()
            self.model.set_remote(path)

        def on_device_test_clicked_cb(btn, data=None):
            ''' User cliecked "Test" for capture device. '''
            msg = util.check_kerneldevice(self.model.config.device)
            if msg:
                self.show_warning('Bad device', msg)
            self.test_window = DeviceTestWindow(self.model, self)
            self.test_window.show_all()

        def on_config_test_clicked_cb(btn, data=None):
            ''' User clicked "Test" for decoding test. '''
            self.test_window = DecodeTestWindow(self.model, self)
            self.test_window.show_all()

        # def on_driver_info_clicked_cb(btn, data=None):
        #    ''' User clicked 'Info' for current driver. '''
        #    info = self.model.driver_info()
        #    if info:
        #        self.show_link_info("Driver info", info)

        clicked_connects = [
            ('preconfig_device_btn', lambda b: self.show_preconfig_dialog()),
            ('view_config_btn', on_view_config_btn_cb),
            ('view_driver_btn', lambda b: self.show_driver()),
            ('driver_info_btn', lambda b: self.show_link_info(
                "Driver info", self.model.driver_info())),
            ('main_browse_btn', lambda b: self.show_config_browse_cb()),
            ('no_remote_btn', lambda b: self.model.set_manual_remote()),
            ('devinput_btn', lambda b: self.controller.show_devinput()),
            ('default_btn', lambda b: self.controller.show_default()),
            ('device_test_btn', on_device_test_clicked_cb),
            ('config_test_btn', on_config_test_clicked_cb),
            ('exit_btn', lambda b: Gtk.main_quit()),
            ('search_btn', on_search_config_btn_clicked_cb),
            ('install_btn', lambda b: self.controller.write_results()),
            ('restart_btn', lambda b: self.controller.restart()),
            ('manual_device_help_btn',
             lambda b: on_info_btn_clicked(MANUAL_DEVICE_INFO)),
            ('manual_device_btn',
             lambda b: self.on_manual_device_clicked_cb()),
            ('no_remote_help_btn',
             lambda b: on_info_btn_clicked(NO_REMOTE_INFO)),
            ('devinput_help_btn',
             lambda b: on_info_btn_clicked(DEVINPUT_INFO)),
            ('default_help_btn',
             lambda b: on_info_btn_clicked(DEFAULT_INFO)),
            ('local_file_help_btn',
             lambda b: on_info_btn_clicked(LOCAL_FILE_INFO)),
            ('main_help_btn', lambda b: on_info_btn_clicked(MAIN_HELP)),
            ('preconfig_help_btn',
             lambda b: on_info_btn_clicked(PRECONFIG_INFO))
        ]
        w = self.builder.get_object('main_window')
        w.connect('delete-event', lambda w, e: Gtk.main_quit())
        b = self.builder.get_object("remote_choose_button")
        filter1 = Gtk.FileFilter()
        filter1.set_name('Configuration files')
        filter1.add_pattern('*lircd.conf')
        b.add_filter(filter1)
        filter2 = Gtk.FileFilter()
        filter2.set_name('All files')
        filter2.add_pattern('*')
        b.add_filter(filter2)
        b.connect('file-set', on_local_file_choosen_cb)
        for btn_name, handler in clicked_connects:
            self.builder.get_object(btn_name).connect('clicked', handler)

    def show_text(self, text, title="lirc: show file", on_ok_cb=None):
        ''' Read-only text display in a textview. '''

        def cb_on_view_ok_btn_clicked(button, data=None):
            ''' OK button on view_some_text window. '''
            button.get_toplevel().hide()
            if on_ok_cb:
                on_ok_cb()
            else:
                return True

        text = text.replace("&", "&amp;")
        self.builder.get_object("show_text_label").set_markup(text)
        w = self.builder.get_object('view_text_window')
        w.set_title(title)
        if not self.test_and_set_connected('view_text_window'):
            w.connect('delete-event', baseview.on_window_delete_event_cb)
            b = self.builder.get_object('view_text_ok_btn')
            b.connect('clicked', cb_on_view_ok_btn_clicked)
            w.set_focus(b)
        w.show_all()

    def set_controller(self, controller):
        ''' Set the controller, a circular dependency. '''
        self.controller = controller

    def on_model_change(self):
        ''' Update view to match model.'''
        text = "(None)"
        sense_conf = False
        if self.model.has_lircd_conf():
            text = self.model.config.lircd_conf
            if not self.model.is_remote_manual():
                sense_conf = True
        self.builder.get_object('selected_remote_lbl').set_text(text)
        self.builder.get_object('drv_select_remote_lbl').set_text(text)
        self.builder.get_object('view_config_btn').set_sensitive(sense_conf)

        text = 'Selected capture device (None)'
        sensitive = True if self.model.has_label() else False
        if sensitive:
            text = self.model.config.label
        self.builder.get_object('view_driver_btn').set_sensitive(sensitive)
        self.builder.get_object('device_test_btn').set_sensitive(sensitive)
        self.builder.get_object('config_test_btn').set_sensitive(
            self.model.is_testable())
        self.builder.get_object('selected_driver_lbl').set_text(text)
        self.builder.get_object('selected_driver_lbl').queue_draw()
        btn = self.builder.get_object('install_btn')
        btn.set_sensitive(self.model.is_installable())
        infobtn = self.builder.get_object('driver_info_btn')
        infobtn.set_sensitive(bool(self.model.driver_info()))
        devicebtn = self.builder.get_object('manual_device_btn')
        devicebtn.set_sensitive(bool(self.model.config.device))

    def show_resultdir(self, header, text, results_dir):
        """ Show data for written config files. """
        # pylint: disable=not-callable
        buttons = ("View results", Gtk.ResponseType.APPLY,
                   "OK", Gtk.ResponseType.OK)
        d = Gtk.MessageDialog(self.builder.get_object('main_window'),
                              0,
                              Gtk.MessageType.INFO,
                              buttons,
                              header)
        d.format_secondary_markup(text)
        response = d.run()
        if response == Gtk.ResponseType.APPLY:
            if 'XDG_CURRENT_DESKTOP' in os.environ:
                if os.environ['XDG_CURRENT_DESKTOP'] == 'GNOME':
                    subprocess.Popen(["nautilus", results_dir])
            else:
                try:
                    browser = subprocess.check_output(
                        "xdg-mime query default inode/directory", shell=True)
                except (OSError, subprocess.CalledProcessError):
                    browser = None
                if not browser:
                    self.show_warning("Bad desktop config",
                                      NO_DIR_BROWSER_MSG)
                else:
                    subprocess.check_call(["xdg-open", results_dir])
        d.destroy()

    def load_configs(self):
        ''' Load config files into model. -> control... '''
        if not self.model.db:
<<<<<<< HEAD
            self.view.show_warning("Cannot find the configuration files")
=======
            self.show_warning("Cannot find the configuration files")
>>>>>>> a31b9f88

    def show_driver(self):
        ''' Display data for current driver. '''

        def format_path(cf, key):
            ''' Format a lircd.conf/lircmd.conf entry. '''
            if not hasattr(cf, key) or not getattr(cf, key):
                return 'Not set'
            return os.path.basename(getattr(cf, key))

        items = [
            ('Driver', 'driver'),
            ('lircd.conf file', 'lircd_conf'),
            ('lircmd.conf file', 'lircmd_conf'),
            ('lircd --device option', 'device'),
            ('Kernel setup code', 'modinit'),
            ('Kernel modprobe config', 'modprobe'),
        ]
        s = ''
        for label, key in items:
            s += "%-24s: " % label
            if key in ['lircd_conf', 'lircmd_conf']:
                s += format_path(self.model.config, key)
            elif key == 'driver':
                s += str(getattr(self.model.config, 'driver')['id'])
            else:
                w = str(getattr(self.model.config, key))
                s += w if w else 'Not set'
            s += "\n"
        s = "<tt>" + s + "</tt>"
        self.show_info('lirc: Driver configuration', s)

    def show_select_lpt_window(self):
        ''' Show window for selecting lpt1, lpt2... '''

        ports = {'lpt1': ['7', '0x378'],
                 'lpt2': ['7', '0x278'],
                 'lpt3': ['5', '0x3bc'],
                 'custom': ['0', '0']}

        def on_select_back_cb(button, data=None):
            ''' User clicked the Back button. '''
            button.get_toplevel().hide()

        def on_select_next_cb(button, data=None):
            ''' User clicked the Next button. '''
            group = self.builder.get_object('lpt1_lpt_btn').get_group()
            for b in group:
                if not b.get_active():
                    continue
                btn_id = b.lirc_id
                if btn_id == 'custom':
                    entry = self.builder.get_object('lpt_iobase_entry')
                    iobase = entry.get_text()
                    entry = self.builder.get_object('lpt_irq_entry')
                    irq = entry.get_text()
                else:
                    iobase = ports[btn_id][0]
                    irq = ports[btn_id][1]
            button.get_toplevel().hide()
            self.model.set_lpt_parms(irq, iobase, btn_id)

        for btn in ports.keys():
            b = self.builder.get_object(btn + '_lpt_btn')
            b.lirc_id = btn
        if not self.test_and_set_connected('select_lpt_window'):
            b = self.builder.get_object('lpt_next_btn')
            b.connect('clicked', on_select_next_cb)
            b = self.builder.get_object('lpt_back_btn')
            b.connect('clicked', on_select_back_cb)
        w = self.builder.get_object('select_lpt_window')
        w.show_all()

    def show_select_udp_port_window(self):
        ''' Let user select port for the UDP driver. '''

        def on_udp_port_next_cb(button, data=None):
            ''' User clicked the Next button. '''
            entry = self.builder.get_object('udp_port_entry')
            numtext = entry.get_text()
            try:
                num = int(numtext)
            except ValueError:
                num = -1
            num = -1 if num > 65535 else num
            num = -1 if num <= 1024 else num
            if num == -1:
                self.show_warning("Illegal port number")
                return True
            else:
                self.model.set_device(numtext)
                self.controller.modprobe_done(None)
                cf = self.model.db.configs['udp']
                self.model.set_config(cf)
                self.model.config.device = numtext
            button.get_toplevel().hide()

        def on_udp_port_back_cb(button, data=None):
            ''' User clicked the Back button. '''
            button.get_toplevel().hide()

        if not self.test_and_set_connected('select_udp_port_window'):
            b = self.builder.get_object('udp_port_next_btn')
            b.connect('clicked', on_udp_port_next_cb)
            b = self.builder.get_object('udp_port_back_btn')
            b.connect('clicked', on_udp_port_back_cb)
        w = self.builder.get_object('select_udp_port_window')
        entry = self.builder.get_object('udp_port_entry')
        entry.set_text("8765")
        w.show_all()

    def show_select_com_window(self):
        ''' Show window for selecting com1, com2... '''

        ports = {'com1': ['4', '0x3f8'],
                 'com2': ['3', '0x2f8'],
                 'com3': ['4', '0x3e8'],
                 'com4': ['3', '0x2e8'],
                 'custom': ['0', '0']}

        def on_com_select_next_cb(button, data=None):
            ''' User clicked the Next button. '''
            group = self.builder.get_object('com1_btn').get_group()
            for b in group:
                if not b.get_active():
                    continue
                btn_id = b.lirc_id
                if btn_id == 'custom':
                    entry = self.builder.get_object('custom_iobase_entry')
                    iobase = entry.get_text()
                    entry = self.builder.get_object('custom_irq_entry')
                    irq = entry.get_text()
                else:
                    iobase = ports[btn_id][1]
                    irq = ports[btn_id][0]
            self.model.set_serial_parms(irq, iobase, btn_id)
            button.get_toplevel().hide()

        def on_com_select_back_cb(button, data=None):
            ''' User clicked the Back button. '''
            button.get_toplevel().hide()

        for btn in ports.keys():
            b = self.builder.get_object(btn + '_btn')
            b.lirc_id = btn
        if not self.test_and_set_connected('select_com_window'):
            b = self.builder.get_object('select_com_next_btn')
            b.connect('clicked', on_com_select_next_cb)
            b = self.builder.get_object('select_com_back_btn')
            b.connect('clicked', on_com_select_back_cb)
            self.connected.add('select_com_window')
        w = self.builder.get_object('select_com_window')
        w.show_all()

    def show_preconfig_dialog(self):
        ''' Show the preconfigured devices main dialog. '''

        menu_label_by_id = {
            'usb': ('preconfig_menu_1', 'USB Devices'),
            'other_serial': ('preconfig_menu_2', 'Other serial devices'),
            'tv_card': ('preconfig_menu_3', 'TV card devices'),
            'pda': ('preconfig_menu_4', 'PDA:s'),
            'other': ('preconfig_menu_5',
                      'Other (MIDI, Bluetooth, udp, etc.)'),
            'soundcard': ('preconfig_menu_6',
                          'Home-brew (soundcard input)'),
            'home_brew': ('preconfig_menu_7',
                          'Home-brew serial and parallel devices'),
            'irda': ('preconfig_menu_8', 'IRDA/CIR hardware')
        }

        def get_selected_cb(button, data=None):
            ''' Return currently selected menu option. '''
            for menu_label in menu_label_by_id.values():
                b = self.builder.get_object(menu_label[0])
                if b.get_active():
                    self.selected = b.lirc_id
                    return True
            return False

        w = self.builder.get_object('preconfig_window')
        if not self.test_and_set_connected('preconfig_window'):
            w.connect('delete-event', baseview.on_window_delete_event_cb)
            b = self.builder.get_object('preconfig_back_btn')
            b.connect('clicked', lambda b: w.hide())
            b = self.builder.get_object('preconfig_next_btn')
            b.connect('clicked',
                      lambda b: self.show_preconfig_select(self.selected))
            for id_, menu_label in menu_label_by_id.items():
                b = self.builder.get_object(menu_label[0])
                b.connect('toggled', get_selected_cb)
                b.lirc_id = id_
            get_selected_cb(None)
        w.show_all()

    def show_preconfig_select(self, menu=None):
        ''' User has selected configuration submenu, present options. '''

        def build_treeview(menu):
            ''' Construct the configurations points liststore treeview. '''

            treeview = self._create_treeview('preconfig_items_view',
                                             ['Configuration'])
            treeview.get_selection().connect('changed',
                                             on_treeview_change_cb)
            liststore = treeview.get_model()
            liststore.clear()
            db = self.model.db
            labels = [db.configs[l]['label']
                      for l in db.configs.keys()
                      if db.configs[l]['menu'] == menu]

            for l in sorted(labels):
                liststore.append([l])

        def on_treeview_change_cb(selection, data=None):
            ''' User selected a row i. e., a config. '''
            (model, iter_) = selection.get_selected()
            if not iter_:
                return
            label = self.builder.get_object('preconfig_select_lbl')
            label.set_text(model[iter_][0])

        def on_preconfig_next_clicked_cb(button, data=None):
            ''' User pressed 'Next' button. '''
            label = self.builder.get_object('preconfig_select_lbl')
            try:
                cf = self.model.db.find_config('label', label.get_text())
            except KeyError:
                self.show_error("This driver is not available.")
            else:
                self.model.set_config(cf)
                button.get_toplevel().hide()
                self.builder.get_object('preconfig_window').hide()
                self.controller.start_check()
            return True

        w = self.builder.get_object('preconfig_select_window')
        if not self.test_and_set_connected('preconfig_select_window'):
            build_treeview(menu)
            w.connect('delete-event', baseview.on_window_delete_event_cb)
            b = self.builder.get_object('preconfig_select_back_btn')
            b.connect('clicked', lambda b: w.hide())
            b = self.builder.get_object('preconfig_select_next_btn')
            b.connect('clicked', on_preconfig_next_clicked_cb)
        w.show_all()

    def show_single_remote(self, line):
        ''' Display search results of a single match. '''

        def on_next_btn_clicked_cb(btn, id_):
            ''' User clicked "Next" button. '''
            self.controller.set_remote(id_)
            btn.get_toplevel().hide()

        words = line.split(';')
        id_ = words[0] + '/' + words[1]
        s = "Path: " + id_
        self.builder.get_object('single_remote_config_lbl').set_text(s)
        s = "Supported remotes: " + words[4]
        self.builder.get_object('single_remote_supports_lbl').set_text(s)
        w = self.builder.get_object('single_remote_select_window')
        if not self.test_and_set_connected('single_remote_select_window'):
            btn = self.builder.get_object('single_remote_next_btn')
            btn.connect('clicked', on_next_btn_clicked_cb, id_)
            btn = self.builder.get_object('single_remote_back_btn')
            btn.connect('clicked', lambda b: w.hide())
        w.show_all()

    def show_search_results_select(self, lines):
        ''' User  has entered a search pattern, let her choose match.'''

        def on_select_change_cb(selection, data=None):
            ''' User changed the selected lircd.conf option. '''
            (model, iter_) = selection.get_selected()
            if not iter_:
                return
            remote = model[iter_][0] + '/' + model[iter_][1]
            self.builder.get_object('selected_config_lbl').set_text(remote)
            self.builder.get_object('search_next_btn').set_sensitive(True)

        def on_search_next_btn_cb(button, data=None):
            ''' User pressed 'Next' button.'''
            label = self.builder.get_object('selected_config_lbl')
            self.controller.set_remote(label.get_text())
            button.get_toplevel().hide()
            return True

        def load_liststore(treeview, found):
            ''' Reload the liststore data model. '''
            liststore = treeview.get_model()
            liststore.clear()
            for l in found:
                words = l.split(';')
                liststore.append([words[0], words[1], words[4]])
            treeview.set_model(liststore)

        treeview = self._create_treeview('search_results_view',
                                         ['vendor', 'lircd.conf', 'device'])
        load_liststore(treeview, lines)
        if not self.test_and_set_connected('search_select_window'):
            treeview.get_selection().connect('changed', on_select_change_cb)
            b = self.builder.get_object('search_back_btn')
            b.connect('clicked', lambda b, d=None: b.get_toplevel().hide())
            b = self.builder.get_object('search_next_btn')
            b.connect('clicked', on_search_next_btn_cb)
        w = self.builder.get_object('search_select_window')
        w.show_all()

    def results_dir_reset(self, errmsg):
        """ Handle non-empty results dir on startup. """
        d = Gtk.MessageDialog(self.builder.get_object('main_window'),
                              0,
                              Gtk.MessageType.INFO,
                              Gtk.ButtonsType.YES_NO,
                              errmsg)
        d.format_secondary_markup(RESULTS_DIR_MSG)
        reply = d.run()
        if reply == Gtk.ResponseType.YES:
<<<<<<< HEAD
            shutil.rmtree(RESULTS_DIR)
=======
            shutil.rmtree(mvc_model.RESULTS_DIR)
>>>>>>> a31b9f88
            d.destroy()
        elif reply == Gtk.ResponseType.NO:
            sys.exit(0)

    def show_config_browse_cb(self, button=None, data=None):
        ''' User clicked browse configs button. '''

        def build_treeview():
            ''' Construct the remotes browse liststore treeview. '''
            treeview = self._create_treeview('config_browse_view', ['path'])
            treestore = Gtk.TreeStore(str)
            treeview.set_model(treestore)
            return treeview

        def fill_treeview(treeview):
            ''' Fill the treestore with browse options. '''
            treestore = treeview.get_model()
            if hasattr(treestore, 'lirc_is_inited'):
                return
            treestore.clear()
            lines = self.model.get_remotes_list(self)
            lines_by_letter = _get_lines_by_letter(lines)
            for c in sorted(lines_by_letter.keys()):
                iter_ = treestore.insert_with_values(None, -1, [0], [c])
                done = []
                for l in lines_by_letter[c]:
                    w = [l.split(';')[0]]
                    if w[0] in done:
                        continue
                    done.extend(w)
                    subiter = treestore.insert_with_values(iter_, -1, [0], w)
                    my_lines = [l for l in lines_by_letter[c]
                                if l.startswith(w[0] + ';')]
                    for ml in my_lines:
                        words = ml.split(';')
                        label = [words[1] + "/" + words[4]]
                        treestore.insert_with_values(subiter, -1, [0], label)

            treestore.lirc_is_inited = True

        def on_select_change_cb(selection, data=None):
            ''' User changed the selected lircd.conf browse  option. '''
            (model, treeiter) = selection.get_selected()
            if not treeiter or not model[treeiter].get_parent():
                return True
            item = model[treeiter][0].split('/')[0]
            item = model[treeiter].get_parent()[0] + "/" + item
            self.controller.set_remote(item)
            lbl = self.builder.get_object('config_browse_select_lbl')
            lbl.set_text(item)
            btn = self.builder.get_object('config_browse_next_btn')
            btn.set_sensitive(True)
            return True

        def on_config_browse_next_btn_cb(button, data=None):
            ''' User presses 'Next' button. '''
            label = self.builder.get_object('config_browse_select_lbl')
            self.controller.set_remote(label.get_text())
            button.get_toplevel().hide()
            return True

        def on_config_browse_view_btn_cb(button, data=None):
            ''' User presses 'View' button. '''
            lbl = self.builder.get_object('config_browse_select_lbl')
            self.controller.show_remote(lbl.get_text())

        w = self.builder.get_object('config_browse_window')
        if not self.test_and_set_connected('config_browse_window'):
            w.connect('delete-event', baseview.on_window_delete_event_cb)
            b = self.builder.get_object('config_browse_back_btn')
            b.connect('clicked', lambda b, d=None: b.get_toplevel().hide())
            b = self.builder.get_object('config_browse_next_btn')
            b.connect('clicked', on_config_browse_next_btn_cb)
            b = self.builder.get_object('config_browse_view_btn')
            b.connect('clicked', on_config_browse_view_btn_cb)
            treeview = build_treeview()
            fill_treeview(treeview)
            treeview.get_selection().connect('changed', on_select_change_cb)
        w.show_all()

    def on_manual_device_clicked_cb(self, button=None):
        """ User clicked on "Manual device update". """

        def on_ok_cb(button):
            """ Indeed: user clicked OK. """
            entry = self.builder.get_object("manual_device_entry")
            self.model.set_device(entry.get_text())
            w = self.builder.get_object("manual_device_window")
            w.hide()

        def on_cancel_cb(button):
            """ Indeed: user clicked Cancel. """
            w = self.builder.get_object("manual_device_window")
            w.hide()

        w = self.builder.get_object("manual_device_window")
        entry = self.builder.get_object("manual_device_entry")
        entry.set_text(self.model.config.device)
        ok = self.builder.get_object("manual_device_ok_btn")
        ok.connect('clicked', on_ok_cb)
        cancel = self.builder.get_object("manual_device_cancel_btn")
        cancel.connect('clicked', on_cancel_cb)
        w.show_all()


# vim: set expandtab ts=4 sw=4:<|MERGE_RESOLUTION|>--- conflicted
+++ resolved
@@ -10,29 +10,17 @@
 import textwrap
 
 import gi
-<<<<<<< HEAD
-gi.require_version('Gtk', '3.0')
-gi.require_version('Vte', '2.91')
-=======
->>>>>>> a31b9f88
 from gi.repository import Gtk         # pylint: disable=no-name-in-module
 from gi.repository import Vte         # pylint: disable=no-name-in-module
 from gi.repository import GLib        # pylint: disable=no-name-in-module
 
 import baseview
 import config
-<<<<<<< HEAD
-import util
-
-from baseview import _on_window_delete_event_cb
-from mvc_model import RESULTS_DIR
-=======
 import mvc_model
 import util
 
 gi.require_version('Gtk', '3.0')
 gi.require_version('Vte', '2.91')
->>>>>>> a31b9f88
 
 REMOTES_LIST_URL = "http://lirc-remotes.sourceforge.net/remotes.list"
 _DEBUG = 'LIRC_DEBUG' in os.environ
@@ -513,11 +501,7 @@
     def load_configs(self):
         ''' Load config files into model. -> control... '''
         if not self.model.db:
-<<<<<<< HEAD
-            self.view.show_warning("Cannot find the configuration files")
-=======
             self.show_warning("Cannot find the configuration files")
->>>>>>> a31b9f88
 
     def show_driver(self):
         ''' Display data for current driver. '''
@@ -837,11 +821,7 @@
         d.format_secondary_markup(RESULTS_DIR_MSG)
         reply = d.run()
         if reply == Gtk.ResponseType.YES:
-<<<<<<< HEAD
-            shutil.rmtree(RESULTS_DIR)
-=======
             shutil.rmtree(mvc_model.RESULTS_DIR)
->>>>>>> a31b9f88
             d.destroy()
         elif reply == Gtk.ResponseType.NO:
             sys.exit(0)
