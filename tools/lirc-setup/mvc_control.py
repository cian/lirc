''' Simple lirc setup tool - control part. '''
import gi
gi.require_version('Gtk', '3.0')

<<<<<<< HEAD
from gi.repository import Gtk         # pylint: disable=no-name-in-module
from gi.repository import GObject     # pylint: disable=no-name-in-module

=======


>>>>>>> a31b9f88
import grp
import os
import pwd
import sys
import urllib.error          # pylint: disable=no-name-in-module,F0401,E0611
import urllib.request        # pylint: disable=no-name-in-module,F0401,E0611

import gi
from gi.repository import Gtk         # pylint: disable=no-name-in-module
from gi.repository import GObject     # pylint: disable=no-name-in-module

import choosers
import mvc_model
import mvc_view
<<<<<<< HEAD
import choosers
import util
=======
import util

gi.require_version('Gtk', '3.0')
>>>>>>> a31b9f88

_DEBUG = 'LIRC_DEBUG' in os.environ
_REMOTES_BASE_URI = "http://sf.net/p/lirc-remotes/code/ci/master/tree/remotes"
_USAGE = "Usage: lirc-setup [results directory]"
<<<<<<< HEAD
=======

>>>>>>> a31b9f88

MSG_NOT_IN_LIRC_GROUP = """
You are not member of the lirc group, testing with mode2 will not work. To
fix run <i>sudo usermod -aG lirc {user}; sg lirc lirc-setup</i> to add the
new group and restart lirc-setup.
"""

<<<<<<< HEAD
MSG_NOT_IN_LIRC_GROUP = """
You are not member of the lirc group, testing with mode2 will not work. To
fix run <i>sudo usermod -aG lirc {user}; sg lirc lirc-setup</i> to add the
new group and restart lirc-setup.
"""

=======
>>>>>>> a31b9f88

def _check_groups():
    """ Return error message if running user isn't member of group lirc. """
    user = pwd.getpwuid(os.geteuid()).pw_name
    try:
        if user in grp.getgrnam("lirc")[3]:
            return None
    except KeyError:
        pass
    return MSG_NOT_IN_LIRC_GROUP.format(user=user)


def _hasitem(dict_, key):
    ''' Test if dict contains a non-null value for key. '''
    return key in dict_ and dict_[key] and dict_[key] != 'None'


def _here(path):
    ' Return path added to current dir for __file__. '
    return os.path.join(os.path.dirname(os.path.abspath(__file__)), path)


class Controller(object):
    '''  Kernel module options and sanity checks. '''

    CHECK_START = 1                  # << Initial setup
    CHECK_DEVICE = 2                 # << Configure device wildcard
    CHECK_INIT = 3                   # << Info on kernel setup
    CHECK_MODPROBE = 4               # << Define module parameters
    CHECK_LIRCD_CONF = 5             # << Setup the lircd_conf
    CHECK_NOTE = 6                   # << Display the note: message
    CHECK_DONE = 7
    CHECK_DIALOG = 8                 # << Running a dialog

    def __init__(self, model, view):
        self.model = model
        self.view = view
        self.state = self.CHECK_DEVICE
        self.cli_options = {}

    def check_modprobe(self):
        ''' Let user define kernel module parameters. '''
        # pylint: disable=bad-indentation
        driver = self.model.driver['id']
        if driver == 'lirc_serial':
            self.state = self.CHECK_DIALOG
            self.view.show_select_com_window()
        elif driver == 'lirc_parallel':
            self.state = self.CHECK_DIALOG
            self.view.show_select_lpt_window()
        elif driver == 'default':
            try:
                rc_dir = util.get_rcdir_by_device(self.model.config.device)
            except LookupError:
                pass
            else:
                self.model.config.modinit = \
                    'echo lirc > %s/protocols ' % rc_dir
        else:
            if 'modprobe' in self.model.driver \
<<<<<<< HEAD
                and self.model.driver['modprobe']:
                    self.model.config.modprobe = self.model.driver.modprobe
=======
                    and self.model.driver['modprobe']:
                self.model.config.modprobe = self.model.driver.modprobe
>>>>>>> a31b9f88
            self.check(self.CHECK_LIRCD_CONF)

    def modprobe_done(self, modprobe):
        ''' Signal that kernel module GUI configuration is completed. '''
        if modprobe:
            self.model.config.modprobe = modprobe
        self.check(self.CHECK_LIRCD_CONF)

    def check_modinit(self):
        ''' Check kernel setup code.'''
        # driver = self.model.config.driver['id']
        # if 'modinit' in self.model.db.drivers[driver]:
        #     modinit = self.model.db.drivers[driver]['modinit']
        #     if modinit and modinit not in [None, 'None']:
        #         self.view.show_info("Kernel setup required",
        #                             "Required setup: " + modinit)
        #         self.model.set_modinit(modinit)
        self.check(self.CHECK_MODPROBE)

    def configure_device(self, driver, next_state=None):
        ''' Configure the device for a given driver entry. '''

        def on_select_cb(driver_id, device):
            ''' Invoked when user selected a device.'''
            self.select_device_done(device, next_state)

        if isinstance(driver, str):
            self.model.driver = self.model.db.drivers[driver]
        else:
            self.model.driver = driver
        device_list = mvc_model.device_list_factory(driver, self.model)
        if device_list.is_empty():
            self.view.show_warning(
                "No device found",
                'The %s driver can not be used since a suitable'
                ' device matching  %s cannot be found.'
                ' Use "Modify device" to enable driver ' %
                (self.model.driver['id'], self.model.driver['device_hint']))
            self.check(next_state)
        elif device_list.is_direct_installable():
            device = list(device_list.label_by_device.keys())[0]
            label = device_list.label_by_device[device]
            msg = "Using the only available device %s (%s)" % (device, label)
            self.view.show_info(msg)
            self.select_device_done(device, next_state)
        else:
            gui = choosers.factory(device_list, self.view, on_select_cb)
            gui.show_dialog()

    def check_device(self):
        ''' Check device, possibly let user select the one to use. '''
        if not self.model.config.device or self.model.config.device == 'None':
            self.model.clear_capture_device()
            self.check(self.CHECK_INIT)
        else:
            self.state = self.CHECK_DIALOG
            self.configure_device(self.model.config.driver, self.CHECK_INIT)

    def select_device_done(self, device, next_state):
        ''' Callback from GUI after user selected a specific device. '''
        self.model.set_device(device)
        self.check(next_state)

    def check_lircd_conf(self):
        ''' Possibly  install a lircd.conf for this driver...'''
        remotes = mvc_model.get_bundled_remotes(self.model)
        if len(remotes) == 0:
            self.check(self.CHECK_NOTE)
            return
        elif len(remotes) == 1:
            self.set_remote(remotes[0], self.CHECK_NOTE)
        else:
            self.state = self.CHECK_DIALOG
            selector = choosers.RemoteSelector(self, self.lircd_conf_done)
            selector.select(remotes)

    def lircd_conf_done(self, remote):
        ''' Set the remote and run next FSM state. '''
        self.model.set_remote(remote)
        self.check(self.CHECK_NOTE)

    def check_note(self):
        ''' Display the note: message in configuration file. '''
        self.state = self.CHECK_DONE
        if self.model.config.note:
            self.view.show_info(self.model.config.note)

    def check(self, new_state=None):
        ''' Main FSM entry running actual check(s). '''
        fsm = {
            self.CHECK_DONE: lambda: None,
            self.CHECK_DIALOG: lambda: None,
            self.CHECK_NOTE: self.check_note,
            self.CHECK_INIT: self.check_modinit,
            self.CHECK_DEVICE: self.check_device,
            self.CHECK_MODPROBE: self.check_modprobe,
            self.CHECK_LIRCD_CONF: self.check_lircd_conf
        }
        if new_state:
            self.state = new_state
        if _DEBUG:
            print("dialog: FSM, state: %d" % self.state)
        fsm[self.state]()

    def show_devinput(self):
        ''' Configure the devinput driver i. e., the event device. '''
        self.model.clear_capture_device()
        config = self.model.db.configs['devinput']
        self.model.set_config(config)
        self.configure_device(config['driver'], self.CHECK_INIT)

    def show_default(self):
        ''' Configure the default driver i. e., the default device. '''
        self.model.clear_capture_device()
        config = self.model.db.configs['default']
        self.model.set_config(config)
        self.configure_device(config['driver'], self.CHECK_INIT)

    def start_check(self):
        ''' Run the first step of the configure dialogs. '''
        self.check(self.CHECK_DEVICE)

    def set_remote(self, remote, next_state=None):
        ''' Update the remote. '''
        driver = self.model.get_bundled_driver(remote)
        if driver:
            self.model.set_driver(driver)
        self.model.set_remote(remote)
        if not driver:
            return
        if driver:
            self.configure_device(driver, next_state)

    def select_remote(self, pattern):
        ''' User has entered a search pattern, handle it. '''
        lines = self.model.get_remotes_list(self)
        lines = [l for l in lines if pattern in l]
        if not lines:
            self.view.show_warning("No matching config found")
        elif len(lines) == 1:
            self.view.show_single_remote(lines[0])
        else:
            self.view.show_search_results_select(lines)

    def start(self):
        ''' Start the thing... '''
        self.cli_options = mvc_model.parse_options()
        if not self.cli_options:
            sys.stderr.write(_USAGE)
            sys.exit(1)
        errmsg = mvc_model.check_resultsdir(self.cli_options['results_dir'])
        if errmsg:
            self.view.results_dir_reset(errmsg)
        else:
            errmsg = _check_groups()
            if errmsg:
                self.view.show_warning("Missing lirc group", errmsg)
        self.view.builder.get_object('main_window').show_all()

    def restart(self):
        ''' Make a total reset, kills UI and makes a new. '''
        # pylint: disable=not-callable
        self.model.reset()
        self.view.builder.get_object('main_window').hide()
        Gtk.main_quit()
        builder = Gtk.Builder()
        builder.add_from_file(_here("lirc-setup.ui"))
        self.view = mvc_view.View(builder, self.model)
        cli_options = self.cli_options.copy()
        Controller.__init__(self, self.model, self.view)
        self.cli_options = cli_options
        self.view.set_controller(self)
        self.view.on_model_change()
        self.view.builder.get_object('main_window').show_all()
        Gtk.main()

    def write_results(self):
        ''' Write configuration files into resultdir. '''
        log = mvc_model.write_results(self.model,
                                      self.cli_options['results_dir'],
                                      self.view)
        self.view.show_resultdir('Installation files written',
                                 log,
                                 self.cli_options['results_dir'])

    def show_remote(self, remote):
        ''' Display remote config file in text window. '''
        # pylint: disable=no-member
        if os.path.exists(remote):
            with open(remote, "r") as f:
                text = ''.join(f.readlines())
            text = GObject.markup_escape_text(text)
        else:
            uri = _REMOTES_BASE_URI + '/' + remote + '?format=raw'
            try:
                text = \
                    urllib.request.urlopen(uri).read().decode('utf-8',
                                                              errors='ignore')
            except urllib.error.URLError as ex:
                text = "Sorry: cannot download: " + uri + ' (' + str(ex) + ')'
        text = text.replace('@', ' at ').replace('|', ' pipe ') \
            .replace('<', '[').replace('>', ']')
        self.view.show_text('<tt>' + text + '</tt>',
                            'LIRC: Remote config file')


def main():
    ''' Indeed: main program. '''
    # pylint: disable=not-callable
    model = mvc_model.Model()
    builder = Gtk.Builder()
    builder.add_from_file(_here("lirc-setup.ui"))
    view = mvc_view.View(builder, model)
    builder.connect_signals(view)
    controller = Controller(model, view)
    view.set_controller(controller)
    controller.start()

    Gtk.main()


if __name__ == '__main__':
    main()


# vim: set expandtab ts=4 sw=4:<|MERGE_RESOLUTION|>--- conflicted
+++ resolved
@@ -1,15 +1,7 @@
 ''' Simple lirc setup tool - control part. '''
-import gi
-gi.require_version('Gtk', '3.0')
-
-<<<<<<< HEAD
-from gi.repository import Gtk         # pylint: disable=no-name-in-module
-from gi.repository import GObject     # pylint: disable=no-name-in-module
-
-=======
-
-
->>>>>>> a31b9f88
+
+
+
 import grp
 import os
 import pwd
@@ -24,22 +16,14 @@
 import choosers
 import mvc_model
 import mvc_view
-<<<<<<< HEAD
-import choosers
 import util
-=======
-import util
 
 gi.require_version('Gtk', '3.0')
->>>>>>> a31b9f88
 
 _DEBUG = 'LIRC_DEBUG' in os.environ
 _REMOTES_BASE_URI = "http://sf.net/p/lirc-remotes/code/ci/master/tree/remotes"
 _USAGE = "Usage: lirc-setup [results directory]"
-<<<<<<< HEAD
-=======
-
->>>>>>> a31b9f88
+
 
 MSG_NOT_IN_LIRC_GROUP = """
 You are not member of the lirc group, testing with mode2 will not work. To
@@ -47,15 +31,6 @@
 new group and restart lirc-setup.
 """
 
-<<<<<<< HEAD
-MSG_NOT_IN_LIRC_GROUP = """
-You are not member of the lirc group, testing with mode2 will not work. To
-fix run <i>sudo usermod -aG lirc {user}; sg lirc lirc-setup</i> to add the
-new group and restart lirc-setup.
-"""
-
-=======
->>>>>>> a31b9f88
 
 def _check_groups():
     """ Return error message if running user isn't member of group lirc. """
@@ -116,13 +91,8 @@
                     'echo lirc > %s/protocols ' % rc_dir
         else:
             if 'modprobe' in self.model.driver \
-<<<<<<< HEAD
-                and self.model.driver['modprobe']:
-                    self.model.config.modprobe = self.model.driver.modprobe
-=======
                     and self.model.driver['modprobe']:
                 self.model.config.modprobe = self.model.driver.modprobe
->>>>>>> a31b9f88
             self.check(self.CHECK_LIRCD_CONF)
 
     def modprobe_done(self, modprobe):
