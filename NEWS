<<<<<<< HEAD
0.9.2a 8/2/15
  * Maintenance release: bugfixes, no new features.
  * Notably fixes #85, multiple --connect regression.
  * Fixes bad bug for locating ~/.lircrc config file.
  * Documentation and lirc.org updates.
  * All in all 19 patches.
=======
0.9.3pre1
  * mode2 has been updated to handle also LIRCCODE devices (#94)
    and also handling the --driver-options switch
  * xmode2 has been updated to handle udp driver, the new
    --driver-options switch  + some general overhaul.
  * irrecord has got some love:
     + It handles multiple definitions of same symbol OK (#78)
     + Warns about single-key config files (#77)
     + Checks for ambient light disturbances (#76)
     + New option allows updating of existing template file.
     + Template handling bug fixed
     + -l --list-namespace option parsing bug fixed (#101).
  * irrecord has been split into a library and a cli interface (#36). The
    library interface is unstable and not announced in pkg-config.
  * lircmd: Several option parsing bug fixed, one of which blocked the
    systemd service (#104, RH bz 1234155).
  * lirc-setup: fixed name clash on recent python versions.
  * The udp driver is patched to allow adjustable clockrates, see
    new udp_driver.html driver doc.
  * The mplay driver has been updated with patches which has been
    available.
  * Overall code formatting is improved with more consistent
    layout and updated git hook. See CONTRIBUTE.md
  * The compiler has been switched to c++, and filenames are
    updated to *.cpp (#79)
  * New build dependency: xsltproc (usually coming with libxml).
  * Unlinked and hard to find driver docs and manpages have been linked.
  * Build: now uses parallell make by default.
  * Docs: The Configuration Guide has been updated.
>>>>>>> 0b58d146

0.9.2 12/09/14
  * Documentation fixes

0.9.2pre3  12/04/14
  * Add fix for #70, by mistake omitted in pre2.

0.9.2pre2  11/30/14
  * Fixes for #67 - #75 besides #71 and #74.

0.9.2pre1  11/21/14
  * Removed functionality:
    + The smode2 program has been retired from the build, although it still
      is available in contrib/.
    + The setup.sh script is removed (build always builds all drivers).
  * Drivers are loaded dynamically. Many programs including lircd now
    needs to know where the drivers are located to be able to use
    them. There are new options, environment variables and hard-coded
    defaults. See the manpages for more.
  * A new tool lirc-lsplugins is added to inspect dynamic driver modules.
  * New, unstable configuration script lirc-setup. The script guides user
    when selecting both capture device and remote config. It sports auto-
    detection of most devices, searching and downloading from the remotes
    database and a considerable amount of bugs.
  * The remotes/ directory has become obsolete, only used for testing.
    New configuration tools uses the remotes database at
    http://sf.net/p/lirc-remotes as the only source (#53). A new tool
    irdb-get(1) supports searching and downloading from remotes database.
  * Building on MacOSX has been refreshed.
  * New devices and features:
    + Support for the Dangerous Prototypes irtoy device is added (#20).
    + Support for for sonyir on MacOSX is added. This is a single hiddev
      device; with the framework in place hopefully more devices will be
      added over time.
    + Support for the DIY assembly kit yard2 usb ir device is added. This is
      an experimental driver which depends on a server which currently is not
      packaged in any major distro; a Debian/Ubuntu PPA is available.
    + Support for the Roku remote protocol added (#8).
    + Support for long keypresses has been added. See the "Configuring LIRC"
      chapter in the manual, search for "ignore_first_event" (#50).
  * lircd has been verified to run as regular user as long as it can open
    devices and such. A new option --effective-user makes lircd drop it's
    privileges after opening devices if started as root. A new udev rule
    is shipped to make /dev/lirc* accessible for users in group 'lirc" (#56).
  * Logging runtime option is renamed: debug -> loglevel. Levels can be given
    symbolically e. g., 'info' or 'error'. Old option name is still supported.
  * Configuration changes
    + The default location for the user lircrc-file has been changed from
      ~/.lircrc to ~/.config/lircrc. The old location is still used as fallback.
      (ticket #52).
    + The lircd.conf configuration has been updated. lircd will now besides
      the lircd.conf file also read all *.conf files in the
      /etc/lirc/lircd.conf.d directory. The already existing include directive
      has been modified to accept wildcards and also been documented.
    + lircd.conf has a new 'driver' attribute for configs requiring a specific
      driver. Supported by irrecord(1), used by lirc-setup(1) and irdb-get(1).
    + Mechanisms to disable the implicit sorting of remotes has been added,
      and the automatic sorting has been enhanced (ticket #56).
    + The enabling of lircrcd mode synchronization daemon has been changed. The
      old "#! lircrcd" shebang is deprecated and a new, global lircrc option
      "lircrc_class" is added (#62). The lircrcd sockets has been moved to
      /var/run/lirc (#61). This might break some corner-case installations.
  * Dependencies:
      + Build scripts now requires python3.
      + Build requires the pkg-config package, in particular
        /usr/share/aclocal/pkg.m4
      + python3-PyYAML is strongly recommended. lirc builds without it, but
        crippled (no table.html or lirc.hwdb, lirc-setup doesn't work).
      + Doxygen is required to build api docs (ignored if missing).
      + man2html is required to generate html manpages (the bundled version
        is dropped). If missing, no html manpages are generated.
      + lirc-setup requires gtk3 libraries and python3-gobject bindings,
        these are not required to build.
      + help2man is no longer required.
      + kernel sources are not required.
  * New configure options:
      --with-systemdsystemunitdir=... Installation path for systemd files
        (ticket #49).
      --with-lockdir=... Serial lock directory, /var/lock or /var/lockdev
        (ticket #44).
      --enable-python3-fix: Install python3 wrapper to actual python3.x
        version, bug walk-around for MacOSX.
  * Several options to configure have been dropped:
      --with-syslog: Logging defaults to using syslog, but using
        the --logfile runtime option switches to file loggging.
      --enable-debug: All builds have debug enabled.
      --daemonize: Always enabled.
      --enable-sandboxed: Devices are created in runtime.
      --with-driver=... The build always builds all drivers
      --enable-maintainer-mode: lircd.simsend and lircd.simrec
        (test tools) are always created although not installed.
  * Installation changes.
    + The so-version of the liblirc library is bumped, backwards-compatible.
    + The lircd and lircmd sockets are not created at installation any more,
      they are created on demand by the servers. If there already is e. g., a
      /var/run/lirc/lircd socket it will still be used without changing
      permissions (#46).
    + The long-standing issues with parallel make are fixed.
    + Many more files are installed in the data directory e. g., configuration
      files and a local copy of the lirc.org website.
    + Old, non-functional kernel modules are removed.
    + The configuration data which was in several places including
      configure.ac and setup.data is now in the configs/ directory.
  * API and programming features.
    + Support for sending data has been added to the lirc_client.h API.
      (ticket #35).
    + lirc now installs three separate libraries: lirc_private (internal),
      lirc (for external applications) and lirc_driver for drivers. Each
      library has a so-file to link to, a  header file for compilation
      and a pkg-config .pc file for build. Applications  and drivers have
      been refactored to use the libraries.
    + The hard-coded socket used by the lirc_client API can now be
      tweaked using LIRC_SOCKET_PATH environment variable (ticket #31).
    + There are examples in the sources how to build new drivers. The
      documentation in this area is also improved (see the driver-api guide
      and doc/api-docs).
    + The doc/ directory has support for creating doxygen API documentation.
  * Test overhaul: new unit tests available in test/. New test tools
    irsimsend and irsimreceive which works without lircd. The
    lirc-codec-regression-test script has been updated.

0.9.1 06/14/14
  * Added systemd support: unit files, socket activation.
  * Default config files are installed in /etc, use --install-etc to disable.
  * Building kernel modules is not supported.
  * New config file lirc_options.conf with cli options default values.
  * Automagically sets the lirc protocol for /dev/rc devices.
  * Whitespace cleanup and git hook to enforce whitespace handling.
  * Docs are built as part of normal build process.
  * Bugfixes
  * Autotools update and Darwin fixes.
  * docs: Added new Configuration Guide.

0.9.0: 03/25/11
  * Remove mceusb, streamzap, it8x, ene0100 drivers, as they're
    now redundant with upstream kernel drivers
  * fix oops unplugging igorplugusb receiver while in use (special
    thanks to Timo Boettcher for providing hardware)
  * more error-checking for NULL irctl in various lirc_dev paths
  * add support for Monueal Moncaso IR to mplay driver (123justme)
  * add another PNP device ID to lirc_it87 (Jochen Kühner)
  * drop references to static chardev major number 61, we use dynamic
  * resync lirc_dev with what was merged in the kernel
  * reformat code using indent to look more like Linux kernel code
  * drop explicit support for kernels older than 2.6.18
  * adapt to using lirc.h as merged in the upstream linux kernel
  * non-LONG_IR_CODE option dropped, its been the default for years
  * use portable type definitions all over the place
  * drop an old GLIBC work-around for printing 64-bit values
  * fix timing-specific repeat-after-release issue (Christoph Bartelmus)
  * renamed lirc_ite8709 to lirc_it85 and updated (Yan-Min Lin, ITE)

0.8.7: 09/06/10
  * improved usb-uirt support for FreeBSD (John Wehle)
  * spurious locking complaint fixes for FreeBSD (John Wehle)
  * added support for new Command IR III hardware (Matthew Bodkin)
  * updated mceusb support to properly initialize 3rd-gen hardware
  * updated imon driver that doesn't corrupt their displays
  * hack to make not-in-lirc zilog driver function with larger values
  * added support for Aureal ATWF@83-W001 ESKY.CC remote (Romain Henriet)
  * added transmit support to driver for ENE CIR port
    (only few devices support that)
  * made generation of automatic release events in lircd more robust
  * added tira_raw driver for the Ira/Tira receivers that supports
    receiving in timing mode, the tira driver now supports transmit
    (Arnold Pakolitz)
  * added support for DFC USB InfraRed Remote Control (Davio Franke)
  * added support for simple transmitter circuit connected to
    soundcard (Bob van Loosen)
  * added support for Philips SRM 7500 RF remote (Henning Glawe)

0.8.6: 09/13/09
  * added support for ENE KB3926 revision B/C/D (ENE0100) CIR port
    (found on some notebooks, e.g: Acer Aspire 5720G, HP Pavilion dv5)
    (Maxim Levitsky)
  * merged 1st-gen mceusb device support into lirc_mceusb2,
    renamed lirc_mceusb2 to lirc_mceusb
  * added support for putting iMON receviers into MCE/RC6 mode
  * added input subsystem mouse device support to iMON driver
  * improved iMON driver to handle dual-interface iMON devices
    via a single lirc device, reducing configuration complexity
  * added support for more iMON devices, including proper support
    for touchscreen iMON devices (Rene Harder)
  * improved iMON driver including touchscreen support
  * Linux input support added to lircmd
  * added support for IT8720 CIR port
  * moved default lircd, lircmd and lircrcd config file locations to
    /etc/lirc/lircd.conf, /etc/lirc/lircmd.conf and /etc/lirc/lircrc
  * moved lircd socket from /dev/lircd to /var/run/lirc/lircd
  * moved default pid file location from /var/run/lircd.pid to
    /var/run/lirc/lircd.pid
  * added support for XMP protocol

0.8.5: 05/21/09
  * added support for Winbond 8769L CIR port (e.g. found on Acer
    Aspire 6530G) (Juan J. Garcia de Soria)
  * added support for FTDI FT232-based IR Receiver
  * Linux input event generation using uinput
  * standardised namespace following Linux input conventions
  * added support for Awox RF/IR Remote (Arif)
  * added support for new iMON LCD devices
  * added support for Antec-branded iMon LCD and VFD devices

0.8.4a: 10/26/08
  * fixed show-stopper bug in irrecord for drivers using MODE2

0.8.4: 10/12/08
  * added support for ITE8709 CIR port (Gregory Lardiere)
  * added pronto2lirc converter (Olavi Akerman)
  * support for include directive in lircd.conf

0.8.3: 05/04/08
  * added support for Samsung USB IR Receiver (Robert Schedel)
  * added support for Soundgraph iMON IR/LCD (Dean Harding)
  * added support for IRLink receiver (Maxim Muratov)
  * added support for VLSystem MPlay Blast (Benoit Laurent)
  * implemented SIMULATE command in irsend to simulate IR events
  * added user-space I2C driver (Adam Sampson)
  * added support for Hauppauge HVR-1300 (Jan Frey)
  * dropped support for 2.4 kernels

0.8.2: 06/09/07
  * added support for TechnoTrend USB IR receiver (Stefan Macher)
  * automatic release event generation in lircd
  * added support for Apple Mac mini USB IR Receiver (Stephen Williams)
  * added support for ADSTech USBX-707 USB IR Blaster (Jelle Foks)
  * periodically try to reopen lirc device if reading fails (probably
    because USB device has been removed)
  * added support for Creative USB IR Receiver (SB0540) (Benjamin Drung)
  * lirc_mceusb2 supports setting carrier frequency
  * added support for Asus DH remote (Brice DUBOST, Bernhard Frauendienst)
  * fixed show-stopper bug in RC-6 transmit code
  * added support for Kanam Accent (Niccolo Rigacci)
  * added support for SoundGraph iMON 2.4G DT & LT (Morten Bogeskov)

0.8.1: 01/07/07
  * added support for USB-UIRT
  * added transmitter support for new version of Windows Media Center
    transceiver (Daniel Melander)
  * added support for Iguanaworks USB IR Transceiver (Joseph Dunn)

0.8.0: 01/21/06
  * added support for Actisys Act220L(+) (Jan Roemisch)
  * added support for Linksys NSLU2 (Matthias Goebl)
  * added new program lircrcd:
    lircrcd reads the .lircrc config file and synchronises the mode
    that the LIRC clients using this config file (irexec, irxevent,
    etc.) are in. Using lircrcd has to be explicitly enabled in the
    config file by adding the following line at the beginning of the
    file: "#! lircrcd"
  * the special driver option "any" has been replaced by two new
    options: "all" and "userspace"
  * bug fixes when transmitting codes with small gap values:
    NO_HEAD_REP and RC5 work correctly again

0.7.2: 08/14/05
  * added support for new version of Windows Media Center Remotes
   (Martin Blatter, Eric Moors)
  * added support for InnovationOne's COMMANDIR USB Transceiver (Evelyn Yeung,
    Matt Bodkin)
  * added support for Asus Digimatrix (Andrew Calkin)
  * bug fixes for Streamzap driver:
    - device stops responding in some situations
    - one pulse was dropped from output in certain situations
  * added support for Sound Blaster Extigy/Audigy 2 NX (Clemens Ladisch)
  * added support for Remotec Multimedia PC Remote BW6130 (Maik Freudenberg)

0.7.1: 04/17/05
  * added support for iMON-PAD and iMON-RSC models (Venky Raju)
  * added support for DViCO USB Remote (William Uther)
  * added support for Adaptec AVC-2410 capture card (Trev Jackson)
  * slight change to decode algorithm:
    decoding was very unreliable since release 0.6.6 for Motorola
    protocol which is mostly used by Grundig remotes
  * added support for Winfast PVR2000 TV card (Thomas Reitmayr)
  * added support for Streamzap PC remote
  * added support for Soundgraph iMON MultiMedian IR/VFD (Venky Raju)
  * added support for X10 MouseRemote RF Receiver (Geoffrey Hausheer)
  * added support for Hauppauge PVR150 (Per Jönsson)
  * 2.2.x kernels are no longer supported
  * added support for AOpen XC Cube EA65, EA65-II (Max Krasnyansky)
  * added IGNORE directive to lircmd (Steven Mueller)

0.7.0: 11/07/04
  * added userspace USB driver for ATI remotes (Michael Gold)
  * added support for Igor Cesko's USB IR receiver (Jan Hochstein)
  * added support for ELMAK PCMAK (Pawel Nowak)
  * added support for Sasem OnAir Remocon-V (Oliver Stabel)
  * if no .lircrc file is found in the user's home directory,
    /etc/lircrc is used
  * replaced get_key interface with more flexible add_to_buf method
  * added support for Windows Media Center Remotes (Dan Conti)
  * fine-tuning of lirc_sir driver available with threshold parameter:
    the default has been changed from 2 to 3 which should generate
    correct signal values for more remotes
  * added support for alternative IR receiver circuit connected to
    soundcard input using ALSA (Andrew Zabolotny)
  * added include command to .lircrc config file (Ingo van Lil)
  * added support for Prolink Pixelview PV-BT878P+ (Rev.4C,8E)
  * added support for UIRT2 (Mikael Magnusson)
  * added support for Home Electronics Tira USB device (Gregory McLean)
  * added support for Linux input layer (Oliver Endriss, Jack Thomasson)
  * enabled lircd to optinally (compile time setting) decode buttons
    that are not included in the config file
  * added delay directive to .lircrc config file (Tobias Blomberg)
  * added support for ATI RF Remote Wonder (Paul Miller)
  * added support for I-O Data GV-BCTV5/PCI TV card (Jens C. Rasmussen)
  * added support for Creative iNFRA CDROM (Leonid Froenchenko)
  * added support for Creative BreakOut-Box (Stefan Jahn)
  * added support for Igor Cesko's receiver variation
  * added support for Ericsson mobile phone via Bluetooth (Vadim Shliakhov)
  * added support for X10 MP3 Anywhere RF receiver (Shawn Nycz)
  * added support for Creative LiveDrive (Stephen Beahm)
  * added command line options to lircd that allow running multiple
    instances of the daemon (Kir Kostuchenko)
  * added support for IR receiver connected to soundcard input,
    most parts now compile on Mac OS X/Darwin (Matthias Ringwald)
  * fixed show-stopper bug in RC-6 transmit code
  * added support for Jetway TV/Capture JW-TV878-FBK, Kworld KW-TV878RF cards
  * added support for Leadtek WinView 601 TV card
  * renamed rc tool to irsend due to name clash with another rc program
  * added support for AverMedia VDOMATE
  * added support for Flyvideo 98FM (LR50Q) / Typhoon TView TV/FM Tuner
  * added support for Asus TV-Box (Stefan Jahn)

0.6.6: 10/06/02
  * added rc tool for sending IR commands (previously included in xrc package)
  * bugfix for Winfast TV2000 card
  * added SIR support for Actisys Act200L dongle (Karl Bongers)
  * added UDP network driver for use with the IPC@Chip (Jim Paris)
  * added support for hardware connected to soundcard input (Pavel Machek)
  * added support for Tekram M230 Mach64 (Froenchenko Leonid)

0.6.5: 01/26/02
  * added support for IntelliMouse to lircmd
  * added support for ITE IT8712/IT8705 CIR port (Hans-Günter Lütke Uphues)
  * added support for Prolink PV-BT878P+9B card (Arkadiusz Miskiewicz)
  * added support for Hauppauge DVB-s card
  * more transmit bug fixes

0.6.4: 08/15/01
  * fixed bug in home-brew transmitter code (Steve Davies)
  * fixed bug in Irdeo transmit code
  * added support for FlyVideo II TV card (Alexios Chouchoulas)
  * added support for Compaq iPAQ
  * added support for FlyVideo 98/FM TV card
  * added support for Winfast TV2000 (Juan Toledo)
  * added support for BT878 version of BestBuy Easy TV card (Miguel Angel)
  * added support for KNC ONE TV cards (Ulrich Mueller)

0.6.3: 03/10/01
  * added support for Silitek SM-1000 receiver (Krister Wicksell Eriksson)
  * added TCP/IP network support (Bryan Clingman)
  * changed behaviour of the repeat setting in .lircrc.
    Now the 1st,(n+1)th, (2n+1)th codes are forwarded to the
    application. I wonder why it ever was anything else...
  * added support for BestBuy EasyTV (Miguel A. Alvarez
    <maacruz@navegalia.com>)
  * added support for ProVideo PV951 (Bogdan Gaspar)
  * added support for Creative Infra receiver (PC-DVD remote, Stephen White)
  * major changes to the SIR driver, if you used this driver before
    you may have to generate new config files for your remotes
  * Tekram Irmate 210 support (receiving only, EXPERIMENTAL)
    range is really lousy (<10 cm) for some remotes, works best with
    RECS80 remotes due to the short pulses this protocol uses
  * Fly98 TV is now supported by the lirc_gpio module
  * renamed lirc_gpio_p module to lirc_gpio
  * added support for Technisat MediaFocus I
  * changes to transmit code in lirc_serial (read update hints for details)
  * added support for Pixelview PlayTV (bt878) card
  * moved lirc_haup to lirc_i2c
  * added support for Chronos Video Shuttle II TV card (Tonu Raitviir)
  * added startup_mode flag to .lircrc config file (Bruno Coudoin)

0.6.2: 09/10/00
  * added support for IRdeo (www.pofahl.de/irdeo.htm). Many thanks to
    Hans-Hermann Redenius for contributing a device.
  * Konrad Riedel has added support for CARACA (caraca.sourceforge.net)
  * added min_repeat option to lircd.conf
    Some remotes (e.g. Sony) send the IR codes several times if you
    press a button even though you don't hold the button down. This
    new option tells lircd how often it should send a code
    additionally to the first code. In order to send the code three
    times altogether you have to set min_repeat to 2.

0.6.1: 07/21/00
  * added support for PCTV (pro) receiver by Pinnacle Systems (Bart Alewijnse)
  * lircd now can be configured to use syslogd for log output
    Thanks to Rainer Clasen for the suggestion.
  * irexec has a --daemon option to easily start it from an init script
    Thanks to Eric Crahen for the suggestion.
  * added RC-MM support
  * added RC-6 support
  * added support for Slink-e by Nirvis Systems (Max Spring)
  * added duty_cycle option to lircd.conf
  * hardware is only initialized if clients have connected to lircd
    That way modules don't have to be loaded until they are really
    needed. Thanks to Gilles Chanteperdrix for suggestion and patches.
  * added support for the following TV cards:
    Hauppauge, AVerMedia, Fly Video 98, Pixelview PlayTV pro
  * added hardware abstraction layer for TV cards (Artur Lipowski
    <lipowski@comarch.pl>)

0.6.0: 04/02/00
  * SMP support for serial port driver
  * Milan Pikula has provided a driver for the SIR (serial infrared)
    mode of IrDA ports available in many notebooks
  * lirc_client is now a library
  * irxevent: new keyword:
     xy_Key <x_position> <y_position> [modifiers-]<key> <windowname>
  * finally added support of shift-encoded remotes to irrecord
  * got rid of lirmand, you no longer need it!
    if you update from lirc-0.5.4 you might want to modify the value
    of gap in your config file to make repeats work (or just record
    everything again)
  * added new feature to .lircrc config file:
    a program with name 'progname' will startup in mode 'progname' if
    such a mode is defined
  * now works on Alphas
  * added very simple noise filter to serial port driver
  * added TOGGLE_ACTIVATE directive to lircmd
  * renamed examples to contrib, added Debian 2.1 Slink init script
  * cleaned up lircmd.c
  * fixed bug in lirc_nextir()
  * implemented extended C escape codes in .lircrc
  * added IMPS/2 protocol to lircmd
  * fixed signal bug in lircd, lircmd
  * cleaned up parallel port driver: works great
  * reversed order of ChangeLog and renamed to NEWS
  * deleted all those nice new 0.5.4 Makefiles...
    we now do automake and autoconf (Tom Wheeley)
  * fixed memory leak in read_config()
  * read_config(): parser recognizes garbage at the end of valid lines
  * irrecord.c: 'begin','end' and names beginning with '#' are not allowed
    as button name
  * changed decoding code as last bit of pulse encoded remotes (e.g. SONY)
    can be significant
  * irrecord.c: small fix to make NO_HEAD_REP work
  * started to add support for TV cards
  * parport support for parallel port driver in 2.2.x kernels
    As I don't plan to upgrade my Linux box to 2.2.x very soon this code
    will stay untested until then.
  * lircd accepts some list commands, an example will be implemented in
    the next version of xrc; lircd sends a 'SIGHUP' string to all clients
    on SIGHUP
  * added new flag to support remote controls that also send a header
    before repeat codes


0.5.4: 02/26/99
  * fixed misbehaviour when header and repeat code is equal
  * added new flag to support AIWA remote controls correctly
  * parser is more pedantic regarding numbers
  * fixed a bug parsing flags
  * LONG_IR_CODE is now default
    There are more remote controls that send >32 bits than I thought.
  * fixed some bugs in sending code
  * minor changes to decoding code, I hope that everything else is still
    working
  * record now can convert config files in raw mode into normal config
    files
    These config files are much smaller and consume less memory.
    This is still experimental and will only work for space encoded remote
    controls.
  * added repeat_gap to support AnimaX remote controls correctly (only
    sending is affected)
  * As there have been some changes to the decoding code, I have added some
    code to simulate any remote control as long as I have a config file
    for it.
    So now I am quite sure that everything is still working with the
    already known remote controls because I now can test it. :-)
  * merged the device driver with Ben Pfaff's driver
  * some things done by me (Karsten Scheibler)
    - added documentation
    - rewrite of the Makefiles to make installation somewhat easier
    - new directory structure
  * fixed a nasty bug in serial port device driver
  * fixed sense autodetection problem in serial device driver (thanks
    to Eric Lammerts for the patch)
  * changed the name of record program to irrecord to avoid name conflicts
  * fixed another bug in serial port device driver, we must autodetect
    sense before requesting the IRQ
  * documentation-update
  * fixed (I hope) problem with irq_handler in the serial port device driver
  * changes to the serial port device driver to support the Animax remote
    control correctly
  * added xmode2 and irxevent-0.4.2 to the tools directory (thanks to
    Heinrich Langos)


0.5.3: 11/23/98
  * changed type of ir_code to unsigned long for faster decoding on
    32-bit architectures. Change the define in the Makefile to get the
    old setting.
  * removed some inlines to reduce code size
  * changed config file format for all application programs
    The most important new features are:
    - one config file for all lirc applications possible
      You can still have different config files.
    - toggle buttons possible
    - button sequences are supported
    - different modes available for e.g. cd, mpg, tv, etc.
  * new program: smode2


0.5.2: 10/20/98
  * This version has been done by Pablo d'Angelo and me (Chistoph)
  * (changed by pablo) changed the config-files format for every application
    in the apps directory.
    You can specify the remote within the config files. '*' are allowed as
    wildcards for button and remote now. (beware: the config file is parsed
    from bottom to top, in case you use button='*')
  * added ACTIVATE direcitve to lircmd config file
    There is an example config file in contrib/lircmd.conf now.
  * added some Philips remote controls (thanks to Per-Henrik Persson)
  * shift encoded remote contols now work!
  * Pablo has added config file support to lircd
    The old header files still can be used for compatibility.
    As the header files and the format of the config files might change in
    further versions (yes, it has changed again in this version) you are only
    on the safe side if you send me header/config files for your remote
    controls that are not already part of this package.
  * both lircd and lircmd will re-read their config files an SIGHUP
  * added support for "raw mode" remote controls to lircd
    The IR signals are not decoded. Instead the output of the device driver
    is just recorded and kind of pattern matching is being done to
    recognize a IR signal.
    There is a new program in apps:
    record will create a lircd config file for your remote control in raw mode
    This also will work with remote contorls that do not use a known
    protocol for sending IR signals. There might be some limitations on this
    I am not aware of at the moment, but the only problem I can think of now
    are remote controls that use a repeat bit.
    You can still record the IR signals twice for each state of the repeat bit.
    This will give you good enough results, but this is not an elegant
    solution.


0.5.1: 09/05/98
  * configureable mouse daemon
  * minor bugfixes


0.5.0: 09/02/98
  * this is a complete rewrite of the daemon done by me (Christoph)
  * cleaned up the whole package
  * removed mouse stuff from daemon, somebody has to write a configureable
    mouse daemon...
  * the daemon has been rewritten in plain C,
    this should be much better to read
  * there is support for sending again
    you can download the software for sending via lirc from my homepage
    at http://fsinfo.cs.uni-sb.de/~columbus/lirc
  * the data structures for remotes have changed,
    adding new remotes should be much easier now
    at this time there is only support for my remote control
    further remote controls will be added if they are confirmed to work
    with the new header files
  * by default the daemon writes into a logfile in /var/log/lircd
  * added irxevent for sending events to X application
    from Heinrich Langos (heinrich@null.net)


0.4.1: 06/05/98
  * The structures for the different remotes have been moved into their own
    header files, in the directory remotes.  The file remotes.h controls
    which ones get compiled in.
  * An additional remote (panasonic) thanks to Tommy Thorn
  * Some updates to the docs
  * Somes changes to make shift encoded remotes work better.  They still
    don't work right.  I don't have one of these remotes, so there isn't
    much I can do.


0.4: 02/25/98
  * Not official, done by me (Trent)
  * new mode in kernel driver, easier to use and more stable
  * Use UNIX domain socket rather than TCP socket for daemon
  * decoding is more robust
  * support for Packard Bell remotes, their repeat codes, and mouse control
  * support for my JVC and Pioneeer remotes
  * easier config file format, use names like MUTE, POWER instead of hex codes
  * new program irexec, run programs when you press buttons.
  * misc other fixes/changes
  * no transmitting stuff....


0.3: 07/21/96
  * some support for transmitting
  * cleaned up ir_remote
  * readir replaced by record


0.2: 05/15/96
  * remote recognition more flexible
    for most remotes you only need to fill in a data table now
    see ir_remote.h and ir_remote.cc


0.1: 05/13/96
  * first release<|MERGE_RESOLUTION|>--- conflicted
+++ resolved
@@ -1,11 +1,3 @@
-<<<<<<< HEAD
-0.9.2a 8/2/15
-  * Maintenance release: bugfixes, no new features.
-  * Notably fixes #85, multiple --connect regression.
-  * Fixes bad bug for locating ~/.lircrc config file.
-  * Documentation and lirc.org updates.
-  * All in all 19 patches.
-=======
 0.9.3pre1
   * mode2 has been updated to handle also LIRCCODE devices (#94)
     and also handling the --driver-options switch
@@ -35,7 +27,6 @@
   * Unlinked and hard to find driver docs and manpages have been linked.
   * Build: now uses parallell make by default.
   * Docs: The Configuration Guide has been updated.
->>>>>>> 0b58d146
 
 0.9.2 12/09/14
   * Documentation fixes
