''' Create the lirc Supported Devices Table using data in hardware.yaml '''

import glob
import os
import sys
import yaml

import database


MENUS = {'home_brew': 'Home-brew serial and parallel devices',
         'irda': 'IRDA/Cir hardware',
         'other': 'Other (MIDI, Bluetooth, udp, etc.)',
         'other_serial': 'Other serial port devices',
         'pda': 'PDAs',
         'soundcard': 'Home-brew (soundcard input)',
         'tv_card': 'TV cards',
         'usb': 'USB devices'
}


_TEMPLATE = '''
<table border="1">
    <tr>
        <th>Hardware</th>
        <th>Required LIRC kernel setup</th>
        <th>lircd driver</th>
        <th>Default lircd and lircmd config files</th>
        <th>Supported remotes</th>
   </tr>"
@TABLE_ROWS@
</table>
'''


def here(path):
    ' Return path added to current dir for __file__. '
    return os.path.join(os.path.dirname(os.path.abspath(__file__)), path)


def _add_submenu(menu, configs, db):
    ''' Return all entries for a submenu as a string of html table rows. '''

    def getit(remote, what, _default='&nbsp;'):
        ''' Get an item from  a remote, using default if not existing. '''
        try:
            driver = db.drivers[remote['driver']]
<<<<<<< HEAD
        except KeyError:
            driver = None
        try:
            value = remote[what]
        except KeyError:
=======
        except KeyError:
            driver = None
        try:
            value = remote[what]
        except KeyError:
>>>>>>> a31b9f88
            if not driver:
                return _default
            try:
                value = driver[what]
            except KeyError:
                return _default
        if isinstance(value, list):
            return ' '.join(value)
        return value

    s = '<tr><th colspan="5"><a name="%s">\n'  %  menu
    s += MENUS[menu] + '</a></th></tr> \n'
    if not configs:
        return ""
    for remote in sorted(configs, key=lambda r: getit(r, 'label', '')):
        if remote['id'] == 'irlink':
            pass
<<<<<<< HEAD
=======
        if remote['id'] == 'none':
            continue
>>>>>>> a31b9f88
        s += '<tr>'
        s += '<td>' + getit(remote, 'label') + '</td>'
        s += '<td>' + getit(remote, 'modinit') + '</td>'
        s += '<td>' + getit(remote, 'driver') + '</td>'
        s += '<td>'
        files = getit(remote, 'lircd_conf') + ' ' + getit(remote, 'lircmd_conf')
        driver = remote['driver']
        files += ' '.join(db.remotes_by_driver(driver))
        files += ' '.join(db.lircmd_by_driver(driver))
        s += files
        s += '</td>'
        s += '<td>' + getit(remote, 'type') + '</td>'
        s += '</tr>'
    return s.replace('& ', '&amp; ')


def main():
    yamldir = None
    if len(sys.argv) == 3:
        configdir = sys.argv[1]
        yamldir = sys.argv[2]
    elif len(sys.argv) == 2:
        configdir = sys.argv[1]
    elif len(sys.argv) == 1:
        configdir = None
    else:
        print("Usage: data2hwdb [configuration directory]")
        sys.exit(1)

    db = database.Database(configdir, yamldir)
    template = _TEMPLATE

    text = ''
    for menu in MENUS.keys():
        text += '<tr><th colspan="5"><a href="#%s">%s</a></th></tr>\n' % \
            (menu, MENUS[menu])
    text += '<tr><th colspan="5"><hr></th></tr>\n'
    for menu in MENUS.keys():
        menuconfigs = [cf for cf in db.configs.values()
                       if cf['menu'] == menu]
        text += _add_submenu(menu, menuconfigs, db)

    template = template.replace('@TABLE_ROWS@', text)
    print(template)


main()<|MERGE_RESOLUTION|>--- conflicted
+++ resolved
@@ -45,19 +45,11 @@
         ''' Get an item from  a remote, using default if not existing. '''
         try:
             driver = db.drivers[remote['driver']]
-<<<<<<< HEAD
         except KeyError:
             driver = None
         try:
             value = remote[what]
         except KeyError:
-=======
-        except KeyError:
-            driver = None
-        try:
-            value = remote[what]
-        except KeyError:
->>>>>>> a31b9f88
             if not driver:
                 return _default
             try:
@@ -75,11 +67,8 @@
     for remote in sorted(configs, key=lambda r: getit(r, 'label', '')):
         if remote['id'] == 'irlink':
             pass
-<<<<<<< HEAD
-=======
         if remote['id'] == 'none':
             continue
->>>>>>> a31b9f88
         s += '<tr>'
         s += '<td>' + getit(remote, 'label') + '</td>'
         s += '<td>' + getit(remote, 'modinit') + '</td>'
