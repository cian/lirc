--- conflicted
+++ resolved
@@ -195,20 +195,12 @@
                 <LI>
                   <A HREF="http://www.iguanaworks.net/">
                     Iguanaworks USB transceiver
-<<<<<<< HEAD
-		  </A>
-=======
 		          </A>
->>>>>>> a31b9f88
                </LI>
                 <LI>
                   <A HREF="http://www.yard2usb.de/joomla/index.php/y-a-r-d-2-usb">
                     Y.A.R.D.2 Do-it-yourself IR transciever kit.
-<<<<<<< HEAD
-		  </A>
-=======
 		          </A>
->>>>>>> a31b9f88
                </LI>
                 <LI>InnovationOne's COMMANDIR USB Transceiver</LI>
                 <LI>
@@ -396,14 +388,7 @@
               decodes IR signals received by the device drivers and
               provides the information on a socket. It also accepts
               commands for IR signals to be sent if the hardware
-<<<<<<< HEAD
-              supports this. The second daemon program called lircmd
-              will connect to lircd and translate the decoded IR signals
-              to mouse movements. You can e.g., configure X11 to use your
-              remote control as an input device.
-=======
               supports this.
->>>>>>> a31b9f88
             </P>
             <P>
               The user space applications allows you to control your
