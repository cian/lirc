--- conflicted
+++ resolved
@@ -5,8 +5,6 @@
 
 EXTRA_DIST              = Doxyfile make-driver-toc.sh \
                           manpage.xsl docpage.xsl docpage.xsl  page.xsl
-
-EXTRA_DIST              = Doxyfile
 
 LIB_SRC                 = $(srcdir)/../lib
 API_SRC                 = $(LIB_SRC)/*.c \
@@ -39,12 +37,7 @@
 website_htmldir         = $(docdir)/lirc.org/html
 dist_website_html_DATA  = $(generated_html) \
                           $(manpage_html) \
-<<<<<<< HEAD
-                          $(website_html_extra)
-
-=======
                           html-source/lirc.css
->>>>>>> 0b58d146
 
 website_imagedir        = $(docdir)/lirc.org/images
 dist_website_image_DATA = $(dist_image_DATA)
@@ -102,18 +95,8 @@
 	-test -d man-html || mkdir man-html
 	src=$$(echo $(srcdir)/$@ | \
                    $(SED) -e 's/man-html/man-source/' -e 's/\.html//'); \
-<<<<<<< HEAD
-	man2html -M ../html/index.html $${src}.[1-8] | \
-	            $(SED) -e '1,/<BODY>/d' \
-	                -e '/<\/BODY>/,$$d' \
-	                -e '/HREF="#index"/d' \
-	                -e '/NAME="index"/,/^Time:/d' \
-	                -e '/SEE ALSO/,/^<HR>/d' >> $@
-	cat  $(srcdir)/html-source/foot.html >> $@
-=======
 	    man2html -M ../html/index.html $${src}.[1-8] | \
 	        sed '1,/^$$/d' | xsltproc --html $(srcdir)/manpage.xsl - > $@
->>>>>>> 0b58d146
 
 $(nodist_man_MANS): $(man_sources)
 	-test -d man || mkdir man
@@ -240,12 +223,8 @@
                            html/pronto2lirc.html \
                            html/srm7500atilibusb_driver.html \
                            html/technical.html \
-<<<<<<< HEAD
-                           html/tira.html
-=======
                            html/tira_driver.html \
                            html/udp_driver.html
->>>>>>> 0b58d146
 
 website_files           =  lirc.org/cir.html \
                            lirc.org/cvs.html \
@@ -265,16 +244,7 @@
                            lirc.org/pictures.html \
                            lirc.org/pinout_TRM1038.txt \
                            lirc.org/receivers.html \
-<<<<<<< HEAD
-                           lirc.org/software.html \
-                           lirc.org/transmitters.html \
-                           lirc.org/tv_cards.html
-
-website_html_extra      =  html-source/lirc.css \
-                           lirc.org/robots.txt
-=======
                            lirc.org/robots.txt \
                            lirc.org/software.html \
                            lirc.org/transmitters.html \
-                           lirc.org/tv_cards.html
->>>>>>> 0b58d146
+                           lirc.org/tv_cards.html