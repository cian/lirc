--- conflicted
+++ resolved
@@ -98,10 +98,7 @@
 log these messages are marked as 'debug'.
 
 .SH SOCKET PROTOCOL
-<<<<<<< HEAD
-=======
 
->>>>>>> a31b9f88
 The socket protocol contains undocumented parts. The data on the output
 socket is
 .TP 4
@@ -123,15 +120,9 @@
 .TP 4
 .B IntelliMouse
 4 byte packets. Please refer to the lircmd source code for details.
-<<<<<<< HEAD
-
-
-.SH FILES
-=======
 
 .SH FILES
 
->>>>>>> a31b9f88
 \fBlircmd\fR will use syslogd to output error messages. It depends on your
 system configuration where they will show up.
 .P
@@ -145,19 +136,6 @@
 .P
 
 .SH DAEMONS
-<<<<<<< HEAD
-.B lircmd
-is a  daemon.
-It should be started in some system-dependent init script.
-Besides the systemd setup which is installed by default there are also
-example scripts for other distros and init systems in the contrib
-directory.
-.B lircmd
-has to be started after lircd as it connects to the socket lircd provides.
-
-.SH BUGS
-
-=======
 
 .B lircmd
 is a  daemon.
@@ -170,7 +148,6 @@
 
 .SH BUGS
 
->>>>>>> a31b9f88
 Since the device name used when registrating the
 .I --uinput
 device is fixed, only one instance of
