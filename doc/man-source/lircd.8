--- conflicted
+++ resolved
@@ -1,8 +1,4 @@
-<<<<<<< HEAD
-.TH LIRCD "8" "Last change: Dec 2016" "lircd @version@" "System Administration Utilities"
-=======
 .TH LIRCD "8" "Last change: Mar 2017" "lircd @version@" "System Administration Utilities"
->>>>>>> a31b9f88
 .SH NAME
 .P
 \fBlircd\fR - Decode infrared signals and provide them on a socket.
@@ -41,15 +37,6 @@
 \fIauto\fR device which picks the first usable device found for the actual
 driver.
 .IP "" 4
-<<<<<<< HEAD
-When using the devinput driver, you can use \fIname=STRING\fR or
-\fIphys=STRING\fR to select the device; lircd will look in /dev/input
-to find a device with a matching description. This is useful in case
-the device name isn't fixed. \fISTRING\fR may contain the '*' and '?'
-wildcards and '\\' to mark them as literal. Use dmesg(1) to find the
-name and bus address (the names used under /dev/input/by-id are not
-always usable).
-=======
 When using the devinput driver \fIname=STRING\fR
 or \fIphys=STRING\fR can be used to select the device; lircd will
 look in /dev/input to find a device with a matching description.
@@ -57,7 +44,6 @@
 may contain the '*' and '?' wildcards and '\\' to mark them as literal.
 Use \fBmode2 \-\-driver devinput \-\-list-devices \fRto list the
 actual devices.
->>>>>>> a31b9f88
 .TP
 \fB-H, --driver\fR <\fIdriver\fR>
 The driver to use.  Using
@@ -113,11 +99,7 @@
 connections on the given address/port. The default address is 0.0.0.0,
 which means that connections on all network interfaces will be accepted.
 The address must be given in dotted numerical form.
-<<<<<<< HEAD
-The default port is 8765. No security checks are currently implemented.
-=======
 Port defaults to  8765.
->>>>>>> a31b9f88
 The listening lircd instance will send all IR events to the connecting
 lircd instances without any security checks.
 .IP
@@ -132,12 +114,6 @@
 .TP 4
 \fB-D, --loglevel\fR [\fIlevel\fR]
 Determine the amount of logging information. \fIlevel\fR can be a symbolic
-<<<<<<< HEAD
-syslog level: 'error','warning, 'info', 'notice' or  'debug'. lircd
-also defines three additional levels 'trace', 'trace1' and 'trace2' which
-gives even more messages ('trace2' bringing the most). However, in the
-log these messages are marked as 'debug'.
-=======
 syslog level: 'error','warning, 'info', 'notice' or  'debug'.
 lircd also defines three additional levels 'trace', 'trace1' and 'trace2'
 which gives even more messages ('trace2' bringing the most).
@@ -146,7 +122,6 @@
 On non-glibc platforms the \fIlevel\fR argument is mandatory, but can be
 given as an empty string e. g. \fI--loglevel=\fR which then defaults
 to \fBdebug\fR.
->>>>>>> a31b9f88
 .IP
 The level can also be an integer in the range 3 (almost no messages) to
 10.
@@ -281,108 +256,6 @@
 durations.
 Without a path, current logfile is closed and the logging is stopped.
 .TP
-<<<<<<< HEAD
-\fB-u, --uinput\fR
-[DEPRECATED] Enable automatic generation of Linux input events. Obsoleted
-by the
-.BR lircd-uinput (8)
-tool and the
-.I lircd-uinput.service
-systemd service.
-
-.SH SOCKET BROADCAST MESSAGES FORMAT
-
-.P
-When decoding a button press or receiving a SIGHUP signal lircd.conf
-\fBlircd\fR broadcasts messages to all connected clients.
-.P
-For each decoded button press a package is made available on the
-socket. This is printable data formatted as:
-.nf
-        <code> <repeat count> <button name> <remote control name>
-.fi
-.P
-e.g.,
-.nf
-        0000000000f40bf0 00 KEY_UP ANIMAX
-.fi
-
-
-
-The fields are:
-
-.TP 4
-.I code
-A 16 hexadecimal digits number encoding of the IR signal.
-It's usage in applications is deprecated and it should be ignored.
-.TP 4
-.I repeat count
-shows how long the user has been holding down a button. The counter
-will start at 0 and increment each time a new IR signal has been
-received.
-.TP 4
-.I button name
-is the name of a key defined in the lircd.conf file.
-.TP 4
-.I remote control name
-is the mandatory \fIname\fR attribute in the lircd.conf config file.
-.PP
-These packets are broadcasted to all clients. The only other situation
-when lircd broadcasts to all clients is when it receives the SIGHUP signal
-and successfully re-reads its config file. Then it will send a SIGHUP
-packet to its clients indicating that its configuration might have changed.
-The sighup packet is three lines
-.PP
-.nf
-        BEGIN
-        SIGHUP
-        END
-.fi
-.PP
-
-.SH SOCKET COMMAND INTERFACE
-Applications can also send commands to lircd over the socket interface. The
-most common task is sending data, but there are also other commands.
-Each command is a single printable line, terminated with a newline. For
-each command, lircd replies with a reply package.
-.PP
-Supported commands:
-.TP 4
-.B SEND_ONCE \fI<remote control> <button name> [repeats]\fR
-Tell lircd to send the IR signal associated with the given \fIremote
-control\fR and \fIbutton name\fR, and then repeat
-it \fIrepeats\fR times.
-\fIrepeats\fR is a decimal number between 0
-and repeat_max.
-The latter can be given as a --repeat-max command line argument to lircd,
-and defaults to 600.
-If \fIrepeats\fR is not specified or is less than the minimum number of
-repeats for the selected remote control, the minimum value will be used.
-.PP
-.TP 4
-.B SEND_START \fI<remote control name> <button name>\fR
-Tell lircd to start repeating the given button until it receives a
-SEND_STOP command.
-However, the number of repeats is limited to repeat_max. lircd won't
-accept any new send commands while it is repeating.
-.TP 4
-.B SEND_STOP \fI<remote control name> <button name>\fR
-Tell lircd to abort a SEND_START command.
-.TP 4
-.B LIST \fI[remote control]\fR
-Without arguments lircd replies with a list of all defined remote
-controls.
-Given a remote control argument, lircd replies with a
-list of all keys defined in the given remote.
-.TP 4
-.B SET_INPUTLOG \fI[path]\fR
-Given a path, lircd will start logging all received data on that file.
-The log is printable lines as defined in mode2(1) describing pulse/space
-durations.
-Without a path, current logfile is closed and the logging is stopped.
-.TP
-=======
->>>>>>> a31b9f88
 .B DRV_OPTION \fIkey\fR \fIvalue\fR
 Make lircd invoke the drvctl_func(DRVCTL_SET_OPTION, option) with
 option being made up by the parsed key and value.
