<<<<<<< HEAD
.TH IRSEND "1" "Last change: Dec 2014" "irsend @version@" "User Commands"
=======
.TH IRSEND "1" "Last change: Feb 2015" "irsend @version@" "User Commands"
>>>>>>> 0b58d146
.SH NAME
irsend - basic LIRC program to send infra-red commands
.SH SYNOPSIS
.B irsend
[\fIoptions\fR] \fIDIRECTIVE REMOTE CODE \fR[\fICODE\fR...]
.SH DESCRIPTION
Asks the \fBlircd\fR daemon to send one or more CIR
(Consumer Infra-Red) commands. This is intended for remote control
of electronic devices such as TV boxes, HiFi sets, etc.
.PP
\fIDIRECTIVE\fR can be:
.nf
\fBSEND_ONCE\fR         - send \fICODE\fR [\fICODE\fR ...] once
\fBSEND_START\fR        - start repeating \fICODE\fR
\fBSEND_STOP\fR         - stop repeating \fICODE\fR
\fBLIST\fR              - list configured remote items
\fBSET_TRANSMITTERS\fR  - set transmitters \fINUM\fR [\fINUM\fR ...]
\fBSIMULATE\fR          - simulate IR event
.fi

.PP
\fIREMOTE\fR is the name of a remote, as described in the \fBlircd\fR
configuration file.

.PP
\fICODE\fR is the name of a remote control key of \fIREMOTE\fR, as it
appears in the \fBlircd\fR configuration file.

.PP
\fINUM\fR is the transmitter number of the hardware device.

.PP
For the \fBLIST\fR \fIDIRECTIVE\fR, \fIREMOTE\fR and/or \fICODE\fR
can be empty:

.nf
\fBLIST\fR   ""    ""   - list all configured remote names
\fBLIST\fR \fIREMOTE\fR  ""   - list all codes of \fIREMOTE\fR
\fBLIST\fR \fIREMOTE\fR \fICODE\fR  - list only \fICODE\fR of \fIREMOTE\fR
.fi

.PP
The \fBSIMULATE\fR command only works if it has been explicitly
enabled in lircd.
.SH OPTIONS
.TP
\fB\-h\fR \fB\-\-help\fR
display usage summary
.TP
\fB\-v\fR \fB\-\-version\fR
display version
.TP
\fB\-d\fR \fB\-\-device\fR
use given lircd socket [/var/run/lirc/lircd]
.TP
\fB\-a\fR \fB\-\-address\fR=\fIhost[\fR:port]
connect to lircd at this address
.TP
\-# \fB\-\-count\fR=\fIn\fR
send command n times

.SH ENVIRONMENT
.TP 4
LIRC_SOCKET_PATH
The lircd socket to connect to, defaults to a hardcoded default value
usually /var/run/lirc/lircd
.SH FILES
.TP
.I /etc/lirc/lircd.conf
Default \fBlircd\fR configuration file.  It should contain all the
remotes, their infra-red codes and the corresponding timing and
waveform details.

.SH DIAGNOSTICS
If \fBlircd\fR is not running (or /var/run/lirc/lircd lacks write
permissions) \fBirsend\fR aborts with the following diagnostics:
.nf
"irsend: could not connect to socket"
"irsend: Connection refused" (or "Permission denied").
.fi
.SH EXAMPLES
.nf
irsend LIST DenonTuner ""
irsend SEND_ONCE  DenonTuner PROG\-SCAN
irsend SEND_ONCE  OnkyoAmpli VOL\-UP VOL\-UP VOL\-UP VOL\-UP
irsend SEND_START OnkyoAmpli VOL\-DOWN ; sleep 3
irsend SEND_STOP  OnkyoAmpli VOL\-DOWN
irsend SET_TRANSMITTERS 1
irsend SET_TRANSMITTERS 1 3 4
irsend SIMULATE "0000000000000476 00 OK TECHNISAT_ST3004S"
.fi
.SH "DRIVER LOADING"
Drivers are loaded dynamically. The directory used for this is determined by (falling
priority):
.IP \- 2
The 'plugindir' entry in  the [lircd] section of the lirc_options.conf file.
.IP \- 2
The environment variable LIRC_PLUGINDIR.
.IP \- 2
A hardcoded default (usually /usr/lib[64]/lirc/plugins).
.SH "SEE ALSO"
.B lircd(8), mode2(1), xmode2(1), irrecord(1), irw(1)<|MERGE_RESOLUTION|>--- conflicted
+++ resolved
@@ -1,8 +1,4 @@
-<<<<<<< HEAD
-.TH IRSEND "1" "Last change: Dec 2014" "irsend @version@" "User Commands"
-=======
 .TH IRSEND "1" "Last change: Feb 2015" "irsend @version@" "User Commands"
->>>>>>> 0b58d146
 .SH NAME
 irsend - basic LIRC program to send infra-red commands
 .SH SYNOPSIS
