<<<<<<< HEAD
.TH IRRECORD "1" "Last change: Nov 2014" "irrecord @version@" "User Commands"
=======
.TH IRRECORD "1" "Last change: Feb 2015" "irrecord @version@" "User Commands"
>>>>>>> 0b58d146
.SH NAME
irrecord - application for recording IR-codes for usage with LIRC
.SH SYNOPSIS
.B irrecord [-f] [-n] [-H driver] [-d device] [file]
.br
.B irrecord -a <file>
.br
.B irrecord -l
.br
.B irrecord --help | --version
.SH DESCRIPTION
This program will record the signals from your remote control and create
a config file for lircd. A proper config file for lircd is maybe the
most vital part of this package, so you should invest some time to
create a working config file. Although a good deal of effort is put in
this program it is often not possible to automatically recognize all
features of a remote control.
.P
If the program fails to recognize the protocol of the remote control you
should use the \-\-force option to at least create a config file in raw mode.
.P
If  \fIfile\fR is not specified it defaults to "irrecord.conf"
.P
If \fIfile\fR already exists and contains a valid config irrecord will use the
protocol description found there and will only try to record the
buttons. This is very useful if you want to learn a remote where config
files of the same brand are already available. Of course this will only
work if the remotes use the same protocol but it's worth a try.
.P
The irdb-get(1) tool can be used to find common protocols template files
using the command
.IP
$ irdb-get find generic
.P
The tool can also download these files.
.SH OPTIONS
.TP
\fB\-a\fR \fB\-\-analyse\fR
Analyse a raw_codes config file, trying to convert it to a
regular configuration.
.TP
\fB\-u\fR \fB\-\-update\fR
Add new buttons to an existing config file. No protocol information is
updated.
.TP
\fB\-f\fR \fB\-\-force\fR
Force raw mode. Use this if recording fails otherwise. This
creates a raw codes configuration file which can be used as-is
or converted using the -a option.
.TP
\fB\-n\fR \fB\-\-disable\-namespace\fR
Disable namespace checks.
.TP
\fB\-l\fR \fB\-\-list\-namespace\fR
List valid button names.
.TP
\fB\-H\fR \fB\-\-driver\fR=\fIdriver\fR
Use given driver. -H help lists available drivers.
.TP
\fB\-d\fR \fB\-\-device\fR=\fIdevice\fR
Read from given device.
.TP
\fB\-D\fR \fB\-\-loglevel\fR=\fIlevel\fR
Determine the amount of logging information. [level] can be a symbolic
syslog level: 'error','warning, 'info', 'notice' or  'debug'. lirc
also defines three additional levels 'trace', 'trace1' and 'trace2' which
gives even more messages ('trace2' bringing the most). However, in the
log these messages are marked as 'debug'.
The level can also be an integer in the range 3 (almost no messages) to
10.
.TP
\fB\-h\fR \fB\-\-help\fR
Display this message.
.TP
\fB\-v\fR \fB\-\-version\fR
Display version.
.SH "DRIVER LOAD PATH"
Drivers are loaded dynamically. This is done from a traditional *ux
\':\'\-separated path where each component in the path is searched (leading
part first, trailing last).
.P
The path used for this is determined by (falling
priority):
.IP \- 2
The --plugindir option.
.IP \- 2
The 'plugindir' entry in  the [lircd] section of the lirc_options.conf file.
.IP \- 2
The environment variable LIRC_PLUGINDIR.
.IP \- 2
A hardcoded default (usually /usr/lib[64]/lirc/plugins).


.SH FILES
.TP 4
.B /etc/lirc/lirc_options.conf
The options file. irrecord mostly handles the values under the [irrecord]
section, but some values such as debug and plugindir are inherited from
the [lircd] section.
.IP \- 4
The location of this file can be changed using the -O/--options-file
command-line option or using the environment variable LIRC_OPTIONS_PATH.
The values here are used as defaults for any option not present on
command line.

.TP 4
.B ~/.cache/irrecord.log
Debug output. Setting the XDG_CACHE_HOME environment variable relocates this
file to $XDG_CACHE_HOME/irrecord.log

.SH "SEE ALSO"
https://sourceforge.net/p/lirc-remotes/wiki
.br
irdb-get(1)<|MERGE_RESOLUTION|>--- conflicted
+++ resolved
@@ -1,8 +1,4 @@
-<<<<<<< HEAD
-.TH IRRECORD "1" "Last change: Nov 2014" "irrecord @version@" "User Commands"
-=======
 .TH IRRECORD "1" "Last change: Feb 2015" "irrecord @version@" "User Commands"
->>>>>>> 0b58d146
 .SH NAME
 irrecord - application for recording IR-codes for usage with LIRC
 .SH SYNOPSIS
