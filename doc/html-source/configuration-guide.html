    <A NAME="configuration-guide"></A>
    <H1 ALIGN="CENTER">Configuration guide</H1>
    <HR WIDTH="70%">
    <h2 align="center">About this guide</h2>
    <p>
    This guide tries to describe the basic configuration steps for
    commonly used hardware.  It's focused on the basic usage scenario
    to get the remote up and running, the more advanced features are
    not covered. This includes irexec, lircmd, ir blasting and the
    TCP/IP-based remote features.
    </p>
    <A NAME="why-use-lirc"></A><HR>
    <h2 align="center">Why should I use LIRC?</h2>
    <p>
    Recent Linux kernels have built-in support for IR remotes. Using that,
    pressing an up-arrow on the remote works the same way as pressing the
    up-arrow on a keyboard. This is a modern "just works" solution. On
    the other hand, LIRC is an old style linux application which can be
    tweaked to do almost anything, but is tricky to setup. So, why
    would you use LIRC?
    <ul>
      <li>
        You might have a remote which is supported by LIRC but not the kernel.
        </li>
      <li>
        If you have a remote which isn't supported at all, LIRC is probably
        your best bet to get it running. </li>
      <li>
        You might be on a non-Linux platform supporting lirc e. g., MacOS.
        </li>
      <li>
        You might have an application which is more or less designed to use
        LIRC. </li>
      <li>
        You might need LIRC's capabilities e. g., modes where a single
        remote button can be teached to deliver different keys to the
        application. Handling input to multiple program is also easier
        with lirc </li>
      <li>
        You might want to send IR signals to other devices (IR blasting).
        </li>
      <li>
        You might want to use lirc's applications e. g., irexec(1)  which
        can run arbitrary commands in parallel with an application such
        as mythtv or xbmc.</li>
    </ul>
    <p>
    So, while the kernel built-in handling works out of the box in many
    cases, there are still scenarios when LIRC is the right tool.
    </p>

    <A NAME="overall-configuration-decisions"></A><HR>
    <h2 align="center">Overall Configuration Decisions.</h2>
    <pre>
       ----------         ---------------------               ----------
       |        |         |                   |               |        |
       |        |---->----| Linux input layer |------->-------| Appli- |
       |        |         |                   |  /dev/input   | cation |
       |        |         ---------------------               |        |
--->---| kernel |                |        |                   ----------
remote |        |       devinput v        |
       |        |                |        ^ uinput
       |        |                |        |                   ----------
       |        |         ---------------------               | Appli- |
       |        |---->----|      lirc         |------->-------| cation |--
       |        |         |                   | /var/run/lirc |        | |
       ----------         ---------------------               ---------- |--
                                                                |        | |
                                                                ---------- |
                                                                  |        |
                                                                  ----------
    </pre>
    <p>
    LIRC can be run together with the kernel in different ways. You need
    to decide on a general approach first.
    </p>
    <p>
    Depending on whether lirc is used or not application will get data
    either from the input layer (/dev/input) or from LIRC (/var/run/lirc).
    Using the LIRC data requires application support. Support for LIRC
    is common in typical linux htpc applications like mythtv, xbmc and vlc.
    </p>
    <p>
    The /var/run/lirc interfaces allows several applications to receive
    input events. On the other hand, the /dev/input interfaces only allows
    one  application to receive the events.
    </p>
    <ul><li>
    A common scenario is to not involve lirc at all, the upmost
    path in the picture (kernel -&gt; Linux input layer -&gt; application).
    Unless there is reason to use lirc <a href="#why-use-lirc">(above)</a>)
    this is probably the way to go.
    </li></ul>
    <p>
    If you need to use lirc, there is two cases depending on if your
    remote is supported by the kernel or not.
    </p>
    <ul>
    <li>
    If it's supported, you should probably at least first try using the
    linux input layer decoding and use that as input to lirc. This is the
    devinput data path in picture (kernel -&gt; Linux input layer -&gt; lirc
    -&gt; app).
    </li>
    <li>
    If the kernel built-in decoding can't be used you need to use a lirc
    driver instead. This is the bottom data path (kernel -&gt; lirc -&gt; app).
    </li>
    </ul>
    <p>
    Last option is to connect the LIRC driver to the linux input layer
    using LIRC's --uinput option. This means that application sees the
    input as coming from the kernel, and LIRC's other capabilities are
    not available. This is not described here.
    </p>
    <A NAME="basic-setup-flow"></A><HR>
    <h2 align="center">Basic setup flow</h2>
    <pre>
      ------------
      |  remote  |
      ------------

        (air gap)

      ------------
      ! capture  !
      ! device   !
      ------------
           |
           v
           |
      ------------
      ! kernel   !
      ! driver   !
      ------------
           |
           v  IR pulse data          Use mode2 --raw  to debug.
           |
      ------------                   Often needs a device e. g.,
      |  lirc    |                   /dev/input/eventXX
      |  driver  |
      ------------
           |
           v  IR pulse data          Use mode2(1) to debug
           |
   ----------------
   |  lirc pass 1 |                  lircd.conf config file.
   ----------------
           |
           v  Key symbols            Use irw(1) to debug.
           |
   ----------------
   |  lirc pass 2 |                  lircrc config file.
   ----------------
           |
           v  Application strings    Use ircat(1) to debug.
           |

      Applications
    </pre>

    The overall lirc blues:
    <ul>
       <li> The remote generates an IR (or perhaps RF) signal.</li>
       <li> The IR data is captured by a capture device such
            as a IR dongle or a built-in ir port.</li>
       <li> Data from the capture device is caught by the linux kernel
            drivers and made available on a kernel device such as
            /dev/lirc0 or /dev/ttyS02.</li>
       <li> Data from the kernel is then caught by LIRC using a
            lirc driver. The lirc driver often needs to know from
            which device it should get the kernel data. This is
            described in
            <A HREF="#determine-driver-and-device">Determine driver and
             device</a>.</li>
       <li> In the next step, lirc converts the IR pulse data from the
            lirc  driver to key symbols either using
            <A HREF="#key-symbols-using-linux-input-layer">the linux input
            layer</a> or <A HREF="#key-symbols-using-lirc-drivers">an lirc
            driver</a> using the lircd.conf file.</li>
       <li> In the next step the application converts the key symbols
            to application-specific strings using the ~/.config/lircrc file.
            This is described in
            <A HREF="#converting-key-symbols-to-application-strings">
             Convert the key symbols to application strings</a> .</li>
    </ul>
    <p>
    lirc can handle multiple remotes using the same capture device. This is
    described in <a href="#appendix-8">Appendix 8</a>.</p>
    <p>
    To use multiple capture devices you need to setup multiple lircd
    instances as described in <a href="#appendix-9">Appendix 9</a>.</p>

    <A NAME="determine-driver-and-device"></A><HR>
    <h3 align="center">Determine driver and device</h3>
    <p>
    To determine the driver to use you might need to know the name of your
    capture device, what module the kernel has loaded for it and the kernel
    device it's connected to.</p>
    <p>
    If our remote is bundled with a capture device such as a usb dongle,
    your first stop is the
    <a href="http://lirc-remotes.sourceforge.net/remotes-table.html">
    remote database</a>. If you can find your device here, look in lircd.conf
    file's header for the following comment:
    <pre>
        this config file was automatically generated
        # using lirc-0.8.5-CVS(awlibusb) on Thu Oct 30 11:03:30 2008
    </pre>
    Here you can learn that this file was recorded using the awlibusb driver.
    Take a note to the final decision.
    <p>
    Next thing to do is to invoke ir-keytable:
    <pre>
    $ ir-keytable
    Found /sys/class/rc/rc0/ (/dev/input/event11) with:
        Driver em28xx, table rc-pinnacle-pctv-hd
        Supported protocols: NEC RC-5 RC-6
        Enabled protocols: RC-5
        Extra capabilities: &lt;access denied&gt;
    </pre>
    <p>
    If you get this kind of output you know the event device
    (/dev/input/event11) and the kernel module loaded (em28xx).
    Furthermore, since ir-keytable finds the device you know that the
    driver is part of the rc subsystem.  Not all devices are recognized
    by ir-keytable, though.</p>
    <p>
    Next step is to inspect dmesg, possibly after reconnecting your device.
    If you have a standard IR remote which is recognized by the kernel
    you can find how it's registered as rc0:
    <pre>
     usb 3-2: Product: eHome Infrared Transceiver
     Registered IR keymap rc-rc6-mce
     input: Media Center Ed. eHome Infrared Remote Transceiver (0609:031d)
          as /devices/pci0000:00/0000:00:14.0/usb3/3-2/3-2:1.0/rc/rc0/input16
     rc0: Media Center Ed. eHome Infrared Remote Transceiver (0609:031d)
          as /devices/pci0000:00/0000:00:14.0/usb3/3-2/3-2:1.0/rc/rc0
     input: MCE IR Keyboard/Mouse (mceusb) as /devices/virtual/input/input17
     rc rc0: lirc_dev: driver ir-lirc-codec (mceusb) registered at minor = 0
   </pre>
    <p>
    If you just find something like this you have a device which isn't an ir
    device (in this case an RF remote):
    <pre>
        usb 2-2: Product: RF receiver
        usb 2-2: Manufacturer: X10 WTI
    </pre>
    Even if you have an ir device, you might see something like this if the
    kernel sees it as a keyboard rather than a remote. Here, an usb
    keyboard from JITTEL:
    <pre>
    Product: JTTEL Composite Devices
    hid-generic 0003:20E8:5820.0001: input,hidraw0: USB HID v10.01 Keyboard
        [JTTEL Inc. JTTEL Composite Devices] on usb-0000:00:1d.1-1/input0
    </pre>
    <p>
    For devices like these which not are registered as rc devices (and thus
    not recognized by ir-keytable) you need to find out the corresponding
    event device as described in <a href="#appendix-2">Appendix 2</a> .</p>
    <p>
    Knowing the capture device name, the kernel module loaded (if any) and
    perhaps also a /dev/input device you have to select a driver:
    <ul>
       <li>
         If ir-keytable located the device you can use the devinput driver.
         This means that the kernel decodes the ir signals and converts them
         to button press symbols. Use something like (with device as from
         ir-keytable):
         <pre>
                --driver devinput --device /dev/input/event11
         </pre></li>
       <li>
         If you dont wan't to use the decoding done by the kernel, but the
         device is recognized by ir-keytable you can have lirc decode the
         raw signal from the driver. This means using the default driver
         which accesses the kernel on a /dev/lirc device, usually
         /dev/lirc0.  Use something like:
         <pre>
               --driver default --device /dev/lirc0
         </pre></li>
       <li>
         If you could find out the driver used to record this device in
         the driver database (above) you should try this driver if it
         makes sense.  If it doesn't make sense i. e., it refers to some
         hardware you don't have just proceed. </li>
       <li>
         if you can find the device name in the
         <a href="table.html">generic driver list </a> you might try
         to use this driver.  Refer to
         <a href="#appendix-3"> Appendix 3</a> for details.</li>
       <li>
         If you have a device such as a keyboard which is not recognized
         and can't find a driver in the driver list, your only option is
         using the devinput driver (above).</li>
     </ul>
     If you are to use the devinput driver, read on. Otherwise proceed to
     <A HREF="#key-symbols-using-lirc-drivers">Getting the key symbols using
     lirc driver</A>


    <A NAME="key-symbols-using-linux-input-layer"></A>
    <A NAME="getting-the-key-symbols-using-linux-input-layer"></A><HR>
    <h3 align="center">Getting the key symbols using linux input layer</h3>
    <pre>
  -----------------
  |    kernel     |
  -----------------
        |
        v
        |
  -----------------
  |  input layer  |
  -----------------
        |
        v  /dev/input/eventX         Use ir-keytable to manage and debug
        |
  ----------------
  |    lirc      |                   Use devinput driver
  |              |                   Use lircd.conf.devinput
  ----------------
        |
        v  key symbols               Use irw to debug
        |

    </pre>
    <p>
    If you're lucky, your remote is already supported by the kernel. In
    order to find out, the first task is to locate the event device,
    something like /dev/input/event12 which is connected to your IR
    device. This is described in <a href="#appendix-2">appendix 2</a>.
    </p>
    <p>
    With the device known use ir-keytable to test if your remote works:
    <pre>
    # ir-keytable -t -d /dev/input/event13
    </pre>
    Press buttons on the remote. If it starts to print out scan codes
    and key symbols everything is fine. Otherwise, try to change the
    protocol (see the ir-keytable manpage). If this doesn't work, it
    might be the end of the road and you might need to use the lirc
    driver option instead.
    <p>
    Check that all buttons generate output when testing. If there are
    buttons which are not mapped (no key symbol) you might not be
    able to fix this unless you go for the lirc driver option (to change
    the key symbol is perfectly possible, but probably not what you want
    here).  </p>
    <p>
<<<<<<< HEAD
    Then, grab the devinput/lircd.conf.devinput file
=======
    Then, grab the devinput/devinput.lircd.conf file
>>>>>>> 0b58d146
    <a href="https://sf.net/p/lirc-remotes/code/ci/master/tree/remotes/devinput/devinput.lircd.conf">
    (remotes) </a> and copy it to /etc/lirc/lircd.conf. Start the lircd
    daemon and use irw to check:
    <pre>
    $ lircd --device /dev/input/event13 --driver devinput
    $ irw
    </pre>
    Press remote buttons. You should see the key symbols being printed.
    When so you are done and can proceed to
    <A HREF="#key-symbols-to-app-strings">Convert key symbols to application
    strings</a>
    <p>
    Depending on your box, it might be that the event device found this
    way changes after a reboot. If this becomes o problem, look into
    <a href="#appendix-6">appendix 6</a>

    <A NAME="key-symbols-using-lirc-drivers"></A><HR>
    <h3 align="center">Getting the key symbols using lirc drivers</h3>
    <pre>
  ---------------------------------
  |    kernel devices             |
  ---------------------------------
       |       | kernel rc driver |  Needs configuration
       |       -- -----------------
       |                  |
       v                  v          raw pulse data
       |                  |
  ---------------         |
  | LIRC driver |----------
  ---------------
       |
       v      pulses                 Use mode2 to debug.
       |
  ---------------
  | LIRC pass 1 |                    lircd.conf
  ---------------
       |
       v      keysyms                Use irw to debug
    </pre>
    <p>
      You have already determined the driver and perhaps device to use.
      Make sure the lirc driver can read the remote, and produce pulses:
    </p>
    <ul>
      <li>
      Check if you need to configure the kernel <a href="#appendix-1">
      (Appendix 1)</a>.</li>
      <li>
      Using mode2(1), verify that you get pulses using the driver and
      device e. g.,
        <pre>
           $ sudo mode2 --driver default --device /dev/lirc0
           space 16777215
           pulse 2750
           space 800
           pulse 500
           space 350
           ...
        </pre>
     </li>
      <li>
      Update /etc/lirc/lirc_options.conf to use  the driver and device:
      <pre>
      [lircd]
      nodaemon        = False
      driver          = default
      device          = /dev/lirc0
      ....
      </pre> </li>
    </ul>
    <p>
       lirc pass 1: Using lircd.conf, convert pulses to key symbols
       like KEY_UP:</p>
    <p>
       The lircd.conf is the file which lircd uses to read data from the
       driver and then convert (or decode) it to key symbols.  It's the
       single most important lirc configuration file. There are some
       ways to find or create such a file.
    <ul>
       <li> The lirc-setup GUI tool can be used to find and download
       both driver and configuration file.</li>
       <li>
       If you manually selected a driver from the driver table it might
       need a specific lircd.conf. Such drivers are best installed using
       the <em>lirc-setup</em> tool but the corresponding configuration files
       can also be downloaded from the website(below)</li>
       <li>
       You can use one of the already existing configuration files the
       lirc website. You can browse
       <a href=http://lirc-remotes.sourceforge.net/remotes-table.html"">
       here</a> or use the
       <a href="http://lirc.sourceforge.net/lirc.org/html/irdb-get.html">
       irdb-get</a> program to search and download such files. </li>
       <li>
       You can create your own configuration using the
       <a href="http://lirc.sourceforge.net/lirc.org/html/irrecord.html">
       irrecord</a> program. </li>
       <li>
       If you already have a config file for the libirman
       package you can convert it using the <em>irman2lirc</em> script
       that you can find in the contrib directory. </li>
       <li>
       It's also possible to convert CCF files and Pronto codes to a
       valid lircd.conf file using the <A HREF="pronto2lirc.html">
       pronto2lirc</A> script.</li>
     </ul>
    To install the file it should be copied to the lircd.conf.d directory,
    usually /etc/lirc/lircd.conf.d. Make sure the name ends with .lircd.conf.
    <p>
    If you are using several remotes you need to combine several lircd.conf
    files. See <a href="#appendix-8"> Appendix8</a> </p>
    <p>
    After installation you should be able to start the the lircd daemon using
    something like:
        <pre>
        $ lircd --nodaemon
        </pre>
    Verify the results using irw(1) in another window. Pressing buttons
    should give something like:
        <pre>
        $ irw
        000000037ff07bef 00 KEY_VOLUMEUP Acer_Aspire_6530G_MCE
        000000037ff07bef 01 KEY_VOLUMEUP Acer_Aspire_6530G_MCE
        000000037ff07bdd 00 KEY_ENTER Acer_Aspire_6530G_MCE
        000000037ff07bdd 02 KEY_ENTER Acer_Aspire_6530G_MCE
<<<<<<< HEAD
        </pre> </p>
=======
        </pre>
>>>>>>> 0b58d146

    Once irw works you are done with this step: lirc can convert the button
    presses to key symbols. The next step is to convert the symbols to
    application strings.

    <A NAME="key-symbols-to-app-strings"></A>
    <A NAME="converting-key-symbols-to-application-strings"></A><HR>
    <h3 align="center">Converting key symbols to application strings</h3>
    <pre>
       |
       v      keysyms                Use irw to debug.
       |
  ---------------
  | LIRC pass 2 |                     ~/.config/lircrc
  ---------------
       |
       |      /var/run/lirc/lircX
       v      config strings
       |                             Use ircat to debug.
       |
  ---------------
  | Application |
  ---------------
</pre>
       By now you should know the driver and device used when running
       lircd. Update the configuration file /etc/lirc/lirc_options.conf
       with the driver and device you have determined. You should then
       be able to start, stop and inspect the service status using:
<pre>
          # systemctl start lircd.socket
          # systemctl stop lircd.socket
          # systemctl status lircd.socket lircd.service
          # journalctl -b 0  /usr/sbin/lircd
</pre>
    <ul><li>
      Check that you can start/stop a working service, irw is your friend.
    </li></ul>
    <p>Using ~/.config/lircrc, convert the key symbols to application-specific
      strings. The first step is to create a simple configuration for just
      one key for the irexec application, dipping a toe into the water.</p>
    <p> First, we need a lircrc file. Create the following file and store
      is as ~/.config/lircrc:
     <pre>
        begin
            remote = mceusb
            button = KEY_RED
            prog   = irexec
            config = echo "foo"
        end
     </pre>
    Notes:
    <ul>
      <li> The remote (here "mceusb") is the name attribute from the
           lircd.conf file i. e., the line starting with 'name'.</li>
      <li> The button is a key symbol from lircd.conf. If you don't have
           a KEY_RED, use another button.</li>
      <li> The whole idea with this step is that each application has its
           own translation. We will use the simple irexec app as prog for
           now, and check what kind of data it will receive when pressing
           the KEY_RED button.</li>
      <li> The config string is what irexec will receive when we press
           the KEY_RED button.
    </ul>
    With this irexec file in place, we use ircat(1) to check what irexec
    receives when we push the KEY_RED button:
    <pre>
        $ ./ircat irexec
        echo "foo"
        echo "foo"
        echo "foo"
        ^C
        $
    </pre>
    So, at this point you can start irexec, and it will do actually
    echo some "foo" when you press the red button:
    <pre>
        $ ./irexec
        foo
        foo
        ^C
        $
    </pre>
    With this simple example working, you now need to create complete
    config files for your application(s). First, you should read
    <a href="configure.html#lircrc_format">.lircrc chapter </a>. Then,
    create your application config setup in ~/.config/lircrc and test
<<<<<<< HEAD
    it with ircat as above</p>
=======
    it with ircat as above
>>>>>>> 0b58d146
    <p>
    Depending on your application, lirc-config-tool might be able to
    generate a starting point. See <a href="appendix-5">(below)</a>. </p>
    <p>
    Once the application is up, you might want to exploit LIRC's
    capabilities:
    <ul>
         <li>Using <a href="irexec.html">irexec(1)</a> you can configure
           lirc to run arbitrary program when a button is pressed.</li>
         <li> Using <a href="lircmd.html">lircmd(1)</a> you can use lirc
           to let the remote emulate a mouse. </li>
         <li>You can setup lirc to transmit IR signals (IR blasting) to
           other devices e. g., let the remote send ir signals to a TV
           set. The program is <a href="irsend.html">irsend(1)</a>, you
           might want to scan the web for howto:s.</li>
    </ul>
    <A NAME="appendixes"></A><HR>
    <h2 align="center"> Appendixes</h2>

    <A NAME="appendix-1"></A>
    <h3 align="center"> A1: Configuring the kernel</h3>
     <p>
     When using an LIRC ir driver, the kernel ir driver must be
     configured to send the data only to the /dev/lirc device and not
     to the general input layer. If not, each button event will delivered
     twice to the application, both through /var/run/lirc and /dev/input.</p>
     <p>
     <i> As of 0.9.1+ this is configured automatically by lircd, and
     neither the echo 'lirc' >/sys/class/rc/... nor the udev rule should
     normally be required. </i> </p>
     <p>
     Also, some lirc drivers conflicts with the kernel drivers. A common
     example is the lirc atilibusb driver which conflicts with the kernel
     ati_remote driver. Another example is lirc serial drivers which
     conflicts with the kernel default tty driver. Such conflicts shows
     up as dmesg output about not being able to open the involved device,
     plus various other symptoms.  </p>
     <p>
     If required, the kernel driver configuration can be done using the
     interfaces under /sys/class/rc or using a udev rule. Conflicting kernel
     drivers must be blacklisted. Conflicts on serial ports can be handled by
     disabling the kernel serial driver for that port.</p>
    <A NAME="kernel-driver-configuration"></A>
    <h4 align="center"> Kernel driver configuration.</h4>
    <p>
    The builtin ir driver subsystem is aware of LIRC, and is capable to send
    all data through /dev/lirc0. If lircd fails to configure this
    automatically it can be done manually:
    <pre>
        # echo -- 'lirc' > /sys/class/rc/rc0/protocols
    </pre>
    Here, 'rc0' is OK if you have only one infrared device. Note that
    this is not persistent, you need to do this after each boot.
    <p>
    Using '-lirc' instead restores the normal kernel operation when
    stopping LIRC. </>
    <A NAME="udev-rules"></A>
    <h4 align="center">Udev rules</h4>
    <p>Likewise, if lircd fails to configure the kernel automatically
    you can create a file /etc/udev/rules.d/99-remote-control-lirc like:
    <pre>
       SUBSYSTEM=="rc", ATTR{protocols}="lirc"
    </pre>
    This is persistent and makes all ir devices send data only
    through /dev/lirc where it can be retrieved by the 'default' driver.
    <A NAME="blacklisting-modules"></A>
    <h4 align="center">Blacklisting modules.</h4>
    <p>
    When using remotes which are not infrared, the corresponding driver is
    not affected by the methods above. One example is an RF remote I have
    which uses the atilibusb LIRC driver. This conflicts with the ati_remote
    kernel module, which thus needs to be disabled. Do this by creating the
    file /etc/modprobe.d/blacklist-atiremote.conf like:
    <pre>
        # Conflicts with LIRC.
        blacklist ati_remote
    </pre>
    Finding out what module to blacklist is not always easy. dmesg(1)
    sometimes gives a hint about conflicts on a device. Another method is
    to boot the system without the usb device connected, and do a lsmod.
    After that, connect the device and make a new lsmod. Comparing the
    different outputs might give a clue.
    <A NAME="serial_port_reservation"></A>
    <h4 align="center">Disabling kernel serial port reservation</h4>
    <p>
      Usually the default kernel serial port driver grabs all ports it
      auto-detects as soon as it is loaded and the LIRC modules won't
      be able to use any of them.  </p>
    <P>
      There are two solutions for this problem. Either you load the
      LIRC module before the kernel serial port driver is loaded
      or you call <em>setserial /dev/ttySx uart none</em> to release
      the according port. setserial usually is already called during
      boot-up in some init script whose location depends on the
      distribution you use. You should check your setserial
      configuration to only configure available ports. Debian users
      should adjust their <em>/etc/serial.conf</em>.
    </P>

    <A NAME="appendix-2"></A>
    <h3 align="center"> A2: Finding the event device</h3>
    <p>
    For many tasks it's necessary to find out the event device, something
    like /dev/input/event12, which is connected to your IR input.</p>
    <p>
    The first try is to invoke ir-keytable without any options:
    <pre>
        $ ir-keytable
        Found /sys/class/rc/rc0/ (/dev/input/event11) with:
            Driver em28xx, table rc-pinnacle-pctv-hd
            Supported protocols: NEC RC-5 RC-6
            Enabled protocols: RC-5
            Extra capabilities: &lt;access denied&gt;
    </pre>
    <p>
    If the reported device matches your expectations you're done - here we
    have /dev/input/event11.</p>
    <p>
    If this doesn't work next try is to look in in /dev/input/by-id. If you
    find a device here which looks like your device, check where it's linked:
    <pre>
    $ ls /dev/input/by-id
    usb-Plus_More_Enterprise_LTD._USB-compliant_keyboard-event-kbd
    usb-_Home_Infrared_Transceiver_TS0013Yn-event-if00

    $ ls -l /dev/input/by-id/usb-eHome_Infrared_Transceiver_TS0013Yn-event-if00
    lrwxrwxrwx [cut] /dev/input/by-id/usb-eHome_Infrared_Transceiver_TS0013Yn-event-if00 -> ../event13
    </pre>
    So, here your interface is /dev/input/event13, and your're done.
    <p>
    If this does not work, cat the input devices under /sys.
    <pre>
        $ cat /proc/bus/input/devices > foo
    </pre>
    Look in foo to find this snippet about your device:
    <pre>
        I: Bus=0003 Vendor=2013 Product=024f Version=0001
        N: Name="em28xx IR (em28174 #0)"
        P: Phys=usb-0000:00:1d.7-1/input0
        S: Sysfs=/devices/pci0000:00/0000:00:1d.7/usb1/1-1/rc/rc0/input14
    </pre>
    Here, the device is /dev/input/event14.

    <A NAME="appendix-3"></A>
    <h3 align="center"> A3: Understanding the driver table</h3>
    <p>
    The <a href="table.html">driver list </a>
    gives some hints on the usage for each driver. The important columns
    are "Hardware", "Required LIRC kernel module", "lircd driver" and
    "Default lircd and lircmd config files".</p>
    <p>
    The "Hardware" column should be obvious. Note that it in many cases
    it refers to the receiver unit (e. g., the name reported by dmesg), not
    the name of the remote. So, before looking for a suitable driver
    use dmesg to find out the name as described in <a href="apppendix-2">
    Appendix 2</a></p>
    <p>
    The "lircd driver" refers to the argument you should give to lircd
    i. e., --driver=... You might need to check that the driver is
    available using <em>irrecord -H help</em>. If it's not listed here
    you need to rebuild lirc which is outside the scope of this document.
    </p>
    <p>
    The "Required LIRC kernel modules" refers to modules that are part of
    the linux kernel. Some of these are regular modules and should be
    available in any reasonably updated linux system. However, some of
    these modules are part of the staging drivers and might not be
    available on your system.</p>
    <p>
    To look for a particular module just search for it in /lib/modules
    e. g.,
    <pre>
        $ find  /lib/modules/$(uname -r) -name lirc_imon\*
        /lib/modules/3.12.7-300.fc20.i686/kernel/drivers/staging/media/lirc/lirc_imon.ko
    </pre>
    If it's listed, kernel should load it automatically on-demand. If it's
    not you have to build the staging drivers, also outside the scope of
    this document.
    <p> The Supported Remotes column reflects what kind of lircd.conf files
    which are supported. Common values are 'Any' meaning that any file
    from the website could be used or 'bundled' meaning that the driver
    requires a specific config file. In some cases any file can be used
    if it conforms to some limitation. </p>
    <p>
    Unfortunately, the driver list does not provide information on the
    device which should be used for a particular driver. The only way
    to be sure is actually inspecting he sources. You might try to search
    the web before walking this path, though.</p>

    <A NAME="appendix-4"></A>
    <h3 align="center"> A4: Normalizing the lircd.conf</h3>
    <p>
    Several of the pre-defined remotes uses non-standard key symbols. This
    is a Bad Thing, which makes it harder to create the ~/.config/lircrc file
    in next step. It's also a problem when using the uinput option, or when
    converting to use the build-in decoding.</p>
    <p>
    You should replace all non-standard definitions with standard key symbols
    where it's possible. Some buttons might not be
    possible to map to standard symbols is a sane way, and could be left
    as-is. But the vast majority of buttons should use standard symbols.
    The standard symbols a. k. a. the namespace, is listed by irrecord -l.
    </p>
    <p>
    The script lirc-config-tool is helpful here. List all non-standard
    symbols in lircd.conf:
    <pre>
        $ lirc-config-tool -s -c /etc/lirc/lircd.conf
    </pre>
    Update the lircd.conf file with standard key symbols as applicable:
    <pre>
        $ sudo lirc-config-tool -u -c /etc/lirc/lircd.conf
    </pre>

    <A NAME="appendix-5"></A>
    <h3 align="center"> A5: Generating the .lircrc</h3>
    <p>
    The .lircrc file basically combines the remote buttons with application
    capabilities. To actually write a .lircrc file from scratch is not that
    hard, but it's a lot of work. lirc-config-tool can save some of this
    work by creating a starting point. For this to work , the lircd.conf
    file must be in place. It must also use standard key symbols from the
    namespaceii as described above.</p>
    <p>
    The first step is to check if your application is supported by the script:
    <pre>
        $ ./lirc-config-tool -l
    </pre>
    if you find your application here, you can make an .lircrc for that app:
    <pre>
        $ ./lirc-config-tool -o . vlc
    </pre>
    If you're using the devinput lircd.conf, create a new version of that
    file which only contains the key symbols you are actually using. Use
    this instead in the -c option to let lirc-config-tool make it's work.
    The generated file will look like (excerpt!)
    <pre>

    # Created by /home/al/bin/lirc-config-tool at tis dec  3 23:26:18 CET 2013

    # See http://wiki.videolan.org/How_to_Use_Lirc

        begin
            prog   = vlc
            button = KEY_REWIND
            config = key-rewind
        end

        begin
            prog   = vlc
            button = KEY_FASTFORWARD
            config = key-faster
        end


        begin
            prog   = vlc
            button = KEY_NEXT
            config = key-next
        end

    # Unused buttons:
    #
    #    KEY_HOME
    #    KEY_GREEN
    #    KEY_RED
    #    KEY_YELLOW
    #
    # Unused capabilities:
    #
    #
    #    begin
    #        prog   = vlc
    #        button = KEY_EXIT
    #        config = key-quit
    #    end
    #
    #    begin
    #        prog   = vlc
    #        button = KEY_PLAY_PAUSE.
    #        config = key-play-pause
    #    end
    #
    #    begin
    #        prog   = vlc
    #        button = KEY_PLAY
    #        config = key-play
    #    end
    #
    </pre>
    <p>
    The comments are about buttons which havn't found a use, and capabilities
    in the program (vlc) which are not bound to a button. Obviously, this
    saves some work.</p>
    <p>
    The lirc-config-tool has a -h and a manpage option for more info.</p>
    <p>
    BEWARE: The configuration file generated this way is a starting point. It
    needs to be inspected and tweaked before it actually does it's job.

    <A NAME="appendix-6"></A>
    <h3 align="center">A6 : Addressing changing event devices</h3>
    <p>
    When using the devinput driver, input devices like /dev/input/event12
    might come up as another device after a reboot. If this becomes a problem,
    you should address the device using it's name or it's physical bus address.
    </p> <p>
    The first step is to inspect dmesg after connecting the device. There you
    should find something like:
    <pre>
    rc0: Media Center Ed. eHome Infrared Remote Transceiver (1784:0001) as
        /devices/pci0000:00/0000:00:12.0/usb4/4-4/4-4:1.0/rc/rc0
    </pre>
    Here you can see the device's name: "Media center Ed. eHome..." and it's
    address: ...usb4/4-4/4-4:1.0/rc/rc0.
    <p>
    As long as you have only one remote of each kind you can use simple
    name matching like in
    <pre>
       --device=name='*eHome*'
    </pre>
    If you have several devices with the same name you need to use the address
    instead. Since this depends on how the device is connected, you lose if you
    disconnect the device and reconnect it to another socket. With this
    limitation you can use phys=*usb4/4-4/4-4:1.0* in the same way as name.

    <A NAME="appendix-7"></A>
    <h3 align="center">A7 : Running irexec</h3>
    <p>
    After having configured lirc, you might want to run irexec(1). Using
    this, you can bind remote buttons to any command you can run. It's
    typically used to shut down system, system volume controls etc.</p>
    <p>
    There is two ways to run irexec, both with their pros and cons.</p>
    <p>
    The first way is to run irexec as a system daemon. This can be done in
    many ways e. g., from a rc.local script or as a systemd service. Any way
    you will have security problems since running arbitrary commands and
    scripts as root is generally a bad idea. There is also the problem that
    irexec runs outside your session which means it's problematic to access
    the display, sound system and other resources typically bound to the
    session. On the other hand, this is flexible and since irexec runs as
    root it can in the end do anything </p>
    <p>
    The second way to run irexec is to run is as a part of the session. A
    standard way to do this is to drop a irexec.desktop file in the config
    autostart  directory, normally ~/.config/autostart.  Doing so you can
    use your desktop tools to control the service. Also, since the service
    runs as part of your session, it can access the display, sound system
    etc.</p>
    <p>
    The drawback is that since it runs as a regular user, it might run into
    permission problems e. g., when trying to shut down the computer. This
    can be handled using sudo, giving the user running irexec right to
    run specific commands otherwise requiring root permission. E. g., the
    following entry in /etc/sudoers  allows the htpc user to restart gdm,
    effectively making a soft reboot:
    <pre>
        ## Allows members of the htpc group to restart session service
        %htpc ALL=NOPASSWD: /usr/bin/systemctl restart gdm.service
    </pre>
    All in all, to configure irexec:
    <ul>
        <li> Copy irexec.desktop from the contrib directory to
             ~/.config/autostart</li>
        <li> Possibly add entries to /etc/sudoers (above) if you need to
             run otherwise restricted commands.</li>
        <li> Enable the session service using e. g. gnome settings or
             corresponding tools.</li>
        <li> Configure the ~/.config/lircrc file as described in
    <a href="configure.html#lircrc_format">.lircrc chapter </a>
             Note that you must specify "program = irexec" for irexec
             to pick up your configuration.</li>
    </ul>
    <A NAME="appendix-8"></A>
    <h3 align="center">A8 : Using multiple remotes</h3>
    lirc will happily accept several lircd.conf file. When doing so, it
    will try to match input with each configuration until there is a match.
    This means that the number of configurations has some limits, otherwise
    it would take too long time. For practical scenarios say 2-4 remotes
    this shouldn't really be a problem on modern hardware.

    There are a number of ways to combine several configurations:
    <ul>
    <li> The old method has been to just paste several configuration files into
         lircd.conf. This method is deprecated, since you will loose track of
         which files that actually are in use. </li>

    <li> Another way is to use the <code>include</code> directive. Using this,
         you can include files without changing them e. g., using a file like
<pre>
                include "/usr/share/lirc-remotes/ei/tv90"
                include "MKJ61842704"
</pre>
         A relative path like MKJ61842704 is supposed to live in the same
         dir as the main lircd.conf file, usually <code>/etc/lirc</code>.
         All-in-all, this is good method which preserves the original files
         </li>
    <li> Another way is to install the files in the directory lircd.conf.d.
         This directory should be in the same place as the main
         lircd.conf file, usually /etc/lirc/lircd.conf.d/. Any file in this
         directory which has a name ending with <code>.conf</code> is
         automagically included. </li>
    </ul>
    <p>
    When using multiple remotes lircd tries to sort them so that the ones
    which decodes faster are used first. Normally you could use this feature
    as-is.  However, if you want to define the order yourself you should set
    the attribute <code>manual_sort</code> to 1 in any of the configs. Doing
    so disables the automatic sorting.</p>
    <p>
    In manual sort mode the remotes are used in the order they appear in the
    config file. Files in lircd.conf.d are used in order defined by the
    filenames. The recommended way to use this is to name the links to
    <code>00-my_first_remote.conf</code>,<code> 01-next-remote.conf</code>
    etc. </p>
    <p>
    To add the manual_sort attribute to an existing remote is actually a bad
    idea since it creates cross-dependencies between configurations. A cleaner
    way is to add a dummy remote like this in lircd.conf.d (the name does not
    matter):
<pre>
        begin remote
            name manual_sort
            manual_sort 1
            begin codes
            end codes
        end remote
</pre>
    <A NAME="appendix-9"></A>
    <h3 align="center">A9 : Using multiple capture devices</h3>
    <p>
    When using using multiple capture devices e. g., two different USB
    dongles you need to create a separate lircd instance for each
    device. Setup the first device according to the main flow in this
    document, then add the second as documented below.</p>
    <p>
    Also, when using multiple capture devices you might run into trouble
    with several /dev/lirc* devices e. g., /dev/lirc0 and /dev/lirc1. Since
    udev does not guarantee in which order devices are created, you cannot
    know which physical device /dev/lirc0 refers to is in this scenario. To
    handle this you need to define udev rules defining fixed device names.</p>

    <h4>Setup a new lircd instance.</h4>
    To create a new lircd instance serving a separate capture device
    create a file like /etc/systemd/system/lircd-lirc1.service:
<pre>
        [Unit]
        Description=LIRC instance on /dev/lirc1
        After=network.target

        [Service]
        Type=simple
        ExecStart=/usr/sbin/lircd --driver=default \
                                  --device=/dev/lirc1 \
                                  --output=/var/run/lirc/lircd-lirc1 \
                                  --pidfile=/run/lirc/dont-use-lirc1.pid \
                                  --nodaemon

        [Install]
        WantedBy=multi-user.target

</pre>
    This will create a new service called lircd-lirc1.service which can be
    started using <code># systemd start lircd-lirc1.service</code> etc. Options
    not defined in the service file will default to the values in
    lirc_options.conf.

    <h4> Udev rules handling multiple /dev/lirc* devices.</h4>
    Udev can be used to define fixed device names which can be used instead
    of the random /dev/lirc[0-9] devices set up by default. To do this, you
    need to define udev rules. As an example, a file
    /etc/udev/rules.d/80-lirc.rules like:

<pre>
    SUBSYSTEM=="lirc", KERNEL=="lirc*",  DRIVERS=="mceusb", \
    SYMLINK+="lirc-mce"
</pre>
    will create a new device called /dev/lirc-mce which will be connected to
    a kernel device using the mceusb driver.
    <p>
    Practically, each installation will need to match other attributes
    depending on the hardware. The command

<pre>
        # udevadm info --attribute-walk \
        --path $(udevadm info --query path --name=/dev/lirc1)
</pre>
    will list the possible attributes to match for a given /dev/lirc* device.
    <P>
    Creating udev rules is a large topic. Please refer to more
    generic information to resolve problems.<|MERGE_RESOLUTION|>--- conflicted
+++ resolved
@@ -347,11 +347,7 @@
     the key symbol is perfectly possible, but probably not what you want
     here).  </p>
     <p>
-<<<<<<< HEAD
-    Then, grab the devinput/lircd.conf.devinput file
-=======
     Then, grab the devinput/devinput.lircd.conf file
->>>>>>> 0b58d146
     <a href="https://sf.net/p/lirc-remotes/code/ci/master/tree/remotes/devinput/devinput.lircd.conf">
     (remotes) </a> and copy it to /etc/lirc/lircd.conf. Start the lircd
     daemon and use irw to check:
@@ -477,11 +473,7 @@
         000000037ff07bef 01 KEY_VOLUMEUP Acer_Aspire_6530G_MCE
         000000037ff07bdd 00 KEY_ENTER Acer_Aspire_6530G_MCE
         000000037ff07bdd 02 KEY_ENTER Acer_Aspire_6530G_MCE
-<<<<<<< HEAD
-        </pre> </p>
-=======
         </pre>
->>>>>>> 0b58d146
 
     Once irw works you are done with this step: lirc can convert the button
     presses to key symbols. The next step is to convert the symbols to
@@ -568,11 +560,7 @@
     config files for your application(s). First, you should read
     <a href="configure.html#lircrc_format">.lircrc chapter </a>. Then,
     create your application config setup in ~/.config/lircrc and test
-<<<<<<< HEAD
-    it with ircat as above</p>
-=======
     it with ircat as above
->>>>>>> 0b58d146
     <p>
     Depending on your application, lirc-config-tool might be able to
     generate a starting point. See <a href="appendix-5">(below)</a>. </p>
