--- conflicted
+++ resolved
@@ -359,18 +359,11 @@
          <pre>
                 --driver devinput --device /dev/input/event11
          </pre>
-<<<<<<< HEAD
-	 If ir-keytable only locates one device (the most common case) you
-=======
 	     If ir-keytable only locates one device (the most common case) you
->>>>>>> a31b9f88
          can use
          <pre>
                 --driver devinput --device auto
          </pre>
-<<<<<<< HEAD
-	 This is actually the default setup, and needs no modifications.</li>
-=======
 	     This is actually the default setup, and needs no modifications.</li>
 
        <li> From 0.9.5+ you can list all usable event devices using
@@ -378,7 +371,6 @@
                mode2 --driver devinput --list-devices
         </pre> </li>
 
->>>>>>> a31b9f88
        <li>
          If you dont wan't to use the decoding done by the kernel, but the
          device is recognized by ir-keytable you can have lirc decode the
@@ -904,8 +896,6 @@
     For many tasks it's necessary to find out the event device, something
     like <em>/dev/input/event12</em>, which is connected to your IR
     input.</p>
-<<<<<<< HEAD
-=======
     <p>
     The first try is to invoke mode2 to enumerate the available devices:
     <pre>
@@ -916,7 +906,6 @@
     </pre>
     With this kind of output all is set: the required device is
     <em>/dev/input/event11</em>.
->>>>>>> a31b9f88
     <p>
     The second try is to invoke ir-keytable(1) without any options:
     <pre>
@@ -1141,10 +1130,6 @@
     a reboot. If this becomes a problem, you should address the device
     using it's name or it's physical bus address.</p>
     <p>
-<<<<<<< HEAD
-    The first step is to inspect dmesg after connecting the device. There you
-    should find something like:</p>
-=======
     From 0.9.5, the easy way is to let mode2 enumerate the available devices,
     something like
     <pre>
@@ -1160,7 +1145,6 @@
     <p>
     On 0.9.5- versions the first step is to inspect dmesg after connecting the device.
     There you should find something like:</p>
->>>>>>> a31b9f88
     <pre>
     rc0: Media Center Ed. eHome Infrared Remote Transceiver (1784:0001) as
         /devices/pci0000:00/0000:00:12.0/usb4/4-4/4-4:1.0/rc/rc0
@@ -1180,11 +1164,7 @@
     disconnect the device and reconnect it to another socket. With this
     limitation you can use <em>phys=*usb4/4-4/4-4:1.0*</em> in the same
     way as name. However, in complicated cases like these you might be better
-<<<<<<< HEAD
-    off creating a fixed device name udev rule</p>
-=======
     off creating a fixed device name using a udev rule</p>
->>>>>>> a31b9f88
 
     <A NAME="appendix-7"></A>
     <h3 align="center">A7 : Running irexec</h3>
