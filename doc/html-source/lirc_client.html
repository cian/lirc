--- conflicted
+++ resolved
@@ -3,12 +3,8 @@
 <HR WIDTH="70%">
 <p>
   Since 0.6.0, the client API have supported receiving data. Since
-<<<<<<< HEAD
-  0.9.2+, the API also supports sending of data.
-=======
   0.9.2+, the API also supports sending of data. Since 0.9.5+ there
   is also a Python interface supporting both send and receive.
->>>>>>> a31b9f88
 </p>
 <p>
   This text is also available in the <a href="../api-docs/html/index.html">
@@ -274,8 +270,6 @@
 use lirc_command_init() and lirc_command_run(). Example code is in
 irsend.cpp.  </p>
 
-<<<<<<< HEAD
-=======
 <h3> Using the Python API </h3>
 <p>
 The Python API's  main documentation is in the API docs, look for
@@ -369,7 +363,6 @@
 in the distribution. This contains a bunch of small snippets which
 demonstrates the python API.</p>
 
->>>>>>> a31b9f88
 
 <h3>Autoconf support</h3>
 
