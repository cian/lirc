--- conflicted
+++ resolved
@@ -3,8 +3,6 @@
 # Requires that lirc is installed in system locations, in
 # particular that the /usr/lib[64]/pkgconfig/lirc-driver.pc
 # is in place (/usr/local/lib/pkgconfig/... is also OK).
-# The required file plugindocs.mk might live in a -doc
-# package which then is needed.
 #
 # The document installation needs to be finished, typically
 # as root using something like:
@@ -15,10 +13,6 @@
 # included in the main docs.
 
 
-<<<<<<< HEAD
-
-=======
->>>>>>> a31b9f88
 driver          = default
 
 CFLAGS          += $(shell pkg-config --cflags lirc-driver)
@@ -27,11 +21,6 @@
 CONFIGDIR       ?= $(shell pkg-config --variable=configdir lirc-driver)
 PLUGINDOCS      ?= $(shell pkg-config --variable=plugindocs lirc-driver)
 
-<<<<<<< HEAD
-include $(PLUGINDOCS)/plugindocs.mk
-
-=======
->>>>>>> a31b9f88
 
 all:  $(driver).so
 
@@ -40,18 +29,10 @@
 $(driver).so: $(driver).o
 	gcc --shared -fpic $(LDFLAGS) -o $@ $<
 
-<<<<<<< HEAD
-install: default.so
-	install $< $(PLUGINDIR)
-	install $(driver).conf $(CONFIGDIR)
-	install $(driver).html $(PLUGINDOCS)
-	$(MAKE) update
-=======
 install: $(driver).so
 	install -D $< $(DESTDIR)$(PLUGINDIR)/$<
 	install -Dm 644 $(driver).conf $(DESTDIR)$(CONFIGDIR)/$(driver).conf
 	install -Dm 644 $(driver).html $(DESTDIR)$(PLUGINDOCS)/$(driver).html
->>>>>>> a31b9f88
 
 clean:
 	rm -f *.o *.so