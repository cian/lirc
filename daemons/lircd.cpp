/****************************************************************************
** lircd.c *****************************************************************
****************************************************************************
*
* lircd - LIRC Decoder Daemon
*
* Copyright (C) 1996,97 Ralph Metzler <rjkm@thp.uni-koeln.de>
* Copyright (C) 1998,99 Christoph Bartelmus <lirc@bartelmus.de>
*
*  =======
*  HISTORY
*  =======
*
* 0.1:  03/27/96  decode SONY infra-red signals
*                 create mousesystems mouse signals on pipe /dev/lircm
*       04/07/96  send ir-codes to clients via socket (see irpty)
*       05/16/96  now using ir_remotes for decoding
*                 much easier now to describe new remotes
*
* 0.5:  09/02/98 finished (nearly) complete rewrite (Christoph)
*
*/

/**
 * @file lircd.c
 * This file implements the main daemon lircd.
 */

#ifdef HAVE_CONFIG_H
# include <config.h>
#endif

#include <grp.h>
#include <stdio.h>
#include <stdlib.h>
#include <stdarg.h>
#include <ctype.h>
#include <string.h>
#include <signal.h>
#include <unistd.h>
#include <time.h>
#include <getopt.h>
#include <sys/time.h>
#include <sys/socket.h>
#include <sys/un.h>
#include <netinet/in.h>
#include <netdb.h>
#include <arpa/inet.h>
#include <sys/types.h>
#include <sys/stat.h>
#include <dirent.h>
#include <errno.h>
#include <limits.h>
#include <fcntl.h>
#include <sys/file.h>
#include <pwd.h>
#include <poll.h>
<<<<<<< HEAD

#if defined(__linux__)
#include <linux/input.h>
#include <linux/uinput.h>
#include "lirc/input_map.h"
#endif
=======
>>>>>>> a31b9f88

#ifdef HAVE_SYSTEMD
#include "systemd/sd-daemon.h"
#endif

#if defined __APPLE__ || defined __FreeBSD__
#include <sys/ioctl.h>
#endif

#include <string>
#include <set>

#include "lirc_private.h"

<<<<<<< HEAD
#ifdef HAVE_INT_GETGROUPLIST_GROUPS
#define lirc_gid int
#else
#define lirc_gid gid_t
#endif

#ifdef DARWIN
=======
#ifndef HAVE_CLOCK_GETTIME

#ifndef HAVE_MACH_MACH_TIME_H
#error "Cannot build without clock_gettime.h or mach_time.h"
#endif

>>>>>>> a31b9f88
#include <mach/mach_time.h>
#define CLOCK_REALTIME 0
#define CLOCK_MONOTONIC SYSTEM_CLOCK
int clock_gettime(int clk_id, struct timespec *t){
	static mach_timebase_info_data_t timebase = {0};
	uint64_t time;

	if (timebase.numer == 0)
		mach_timebase_info(&timebase);
	time = mach_absolute_time();
	t->tv_nsec = ((double) time *
		    (double) timebase.numer)/((double) timebase.denom);
	t->tv_sec = ((double)time *
		   (double)timebase.numer)/((double)timebase.denom * 1e9);
	return 0;
}
<<<<<<< HEAD
#endif
=======

#endif  // HAVE_CLOCK_GETTIME
>>>>>>> a31b9f88


/****************************************************************************
** lircd.h *****************************************************************
****************************************************************************
*
*/

#define DEBUG_HELP "Bad debug level: \"%s\"\n\n" \
	"Level could be ERROR, WARNING, NOTICE, INFO, DEBUG, TRACE, TRACE1,\n" \
	" TRACE2 or a number in the range 3..10.\n"

#ifndef PACKET_SIZE
#define PACKET_SIZE 256
#endif
#define WHITE_SPACE " \t"

static const logchannel_t logchannel = LOG_APP;

/** How long we sleep while waiting for busy write sockets. */
static const int WRITE_SLEEP_US = 20000;

/** How many times we retry busy write sockets. */
static const int WRITE_RETRIES = 50;

struct peer_connection {
	char*		host;
	unsigned short	port;
	struct timeval	reconnect;
	int		connection_failure;
	int		socket;
};


static const char* const help =
	"Usage: lircd [options] <config-file>\n"
	"\t -h --help\t\t\tDisplay this message\n"
	"\t -v --version\t\t\tDisplay version\n"
	"\t -O --options-file\t\tOptions file\n"
        "\t -i --immediate-init\t\tInitialize the device immediately at start\n"
	"\t -n --nodaemon\t\t\tDon't fork to background\n"
	"\t -p --permission=mode\t\tFile permissions for " LIRCD "\n"
	"\t -H --driver=driver\t\tUse given driver (-H help lists drivers)\n"
	"\t -d --device=device\t\tRead from given device\n"
	"\t -U --plugindir=dir\t\tDir where drivers are loaded from\n"
	"\t -l --listen[=[address:]port]\tListen for network connections\n"
	"\t -c --connect=host[:port]\tConnect to remote lircd server\n"
	"\t -o --output=socket\t\tOutput socket filename\n"
	"\t -P --pidfile=file\t\tDaemon pid file\n"
	"\t -L --logfile=file\t\tLog file path (default: use syslog)'\n"
	"\t -D[level] --loglevel[=level]\t'info', 'warning', 'notice', etc., or 3..10.\n"
	"\t -r --release[=suffix]\t\tAuto-generate release events\n"
	"\t -a --allow-simulate\t\tAccept SIMULATE command\n"
	"\t -Y --dynamic-codes\t\tEnable dynamic code generation\n"
	"\t -A --driver-options=key:value[|key:value...]\n"
	"\t\t\t\t\tSet driver options\n"
<<<<<<< HEAD
#       if defined(__linux__)
	"\t -u --uinput\t\t\tgenerate Linux input events\n"
#       endif
=======
>>>>>>> a31b9f88
	"\t -e --effective-user=uid\t\tRun as uid after init as root\n"
	"\t -R --repeat-max=limit\t\tallow at most this many repeats\n";


static const struct option lircd_options[] = {
	{ "help",	    no_argument,       NULL, 'h' },
	{ "version",	    no_argument,       NULL, 'v' },
	{ "nodaemon",	    no_argument,       NULL, 'n' },
	{ "immediate-init", no_argument,       NULL, 'i' },
	{ "options-file",   required_argument, NULL, 'O' },
	{ "permission",	    required_argument, NULL, 'p' },
	{ "driver",	    required_argument, NULL, 'H' },
	{ "device",	    required_argument, NULL, 'd' },
	{ "listen",	    optional_argument, NULL, 'l' },
	{ "connect",	    required_argument, NULL, 'c' },
	{ "output",	    required_argument, NULL, 'o' },
	{ "pidfile",	    required_argument, NULL, 'P' },
	{ "plugindir",	    required_argument, NULL, 'U' },
	{ "logfile",	    required_argument, NULL, 'L' },
	{ "debug",	    optional_argument, NULL, 'D' }, // compatibility
	{ "loglevel",	    optional_argument, NULL, 'D' },
	{ "release",	    optional_argument, NULL, 'r' },
	{ "allow-simulate", no_argument,       NULL, 'a' },
	{ "dynamic-codes",  no_argument,       NULL, 'Y' },
	{ "driver-options", required_argument, NULL, 'A' },
	{ "effective-user", required_argument, NULL, 'e' },
<<<<<<< HEAD
#        if defined(__linux__)
	{ "uinput",	    no_argument,       NULL, 'u' },
#        endif
=======
	{ "uinput",         no_argument,       NULL, 'u' },
>>>>>>> a31b9f88
	{ "repeat-max",	    required_argument, NULL, 'R' },
	{ 0,		    0,		       0,    0	 }
};


/* Forwards referenced in directive definition below. */

static int list(int fd, char* message, char* arguments);
static int set_transmitters(int fd, char* message, char* arguments);
static int set_inputlog(int fd, char* message, char* arguments);
static int simulate(int fd, char* message, char* arguments);
static int send_once(int fd, char* message, char* arguments);
static int drv_option(int fd, char* message, char* arguments);
static int send_start(int fd, char* message, char* arguments);
static int send_stop(int fd, char* message, char* arguments);
static int send_core(int fd, char* message, char* arguments, int once);
static int version(int fd, char* message, char* arguments);

struct protocol_directive {
	const char* name;
	int (*function)(int fd, char* message, char* arguments);
};


#ifndef timersub
#define timersub(a, b, result)                                            \
	do {                                                                    \
		(result)->tv_sec = (a)->tv_sec - (b)->tv_sec;                         \
		(result)->tv_usec = (a)->tv_usec - (b)->tv_usec;                      \
		if ((result)->tv_usec < 0) {                                          \
			--(result)->tv_sec;                                                 \
			(result)->tv_usec += 1000000;                                       \
		}                                                                     \
	} while (0)
#endif


static struct ir_remote* remotes;
static struct ir_remote* free_remotes = NULL;

static int repeat_fd = -1;
static char* repeat_message = NULL;
static uint32_t repeat_max = REPEAT_MAX_DEFAULT;

static const char* configfile = NULL;
static FILE* pidf;
static const char* pidfile = PIDFILE;
static const char* lircdfile = LIRCD;

static const struct protocol_directive directives[] = {
	{ "LIST",	      list	       },
	{ "SEND_ONCE",	      send_once	       },
	{ "SEND_START",	      send_start       },
	{ "SEND_STOP",	      send_stop	       },
	{ "SET_INPUTLOG",     set_inputlog     },
	{ "DRV_OPTION",	      drv_option       },
	{ "VERSION",	      version	       },
	{ "SET_TRANSMITTERS", set_transmitters },
	{ "SIMULATE",	      simulate	       },
	{ NULL,		      NULL	       }
	/*
	 * {"DEBUG",debug},
	 * {"DEBUG_LEVEL",debug_level},
	 */
};

enum protocol_string_num {
	P_BEGIN = 0,
	P_DATA,
	P_END,
	P_ERROR,
	P_SUCCESS,
	P_SIGHUP
};

static const char* const protocol_string[] = {
	"BEGIN\n",
	"DATA\n",
	"END\n",
	"ERROR\n",
	"SUCCESS\n",
	"SIGHUP\n"
};

/* Used to be depending on FD_SETSIZE, but using poll() it's now arbitrary. */
static const int MAX_PEERS  = 256;
static const int MAX_CLIENTS = 256;

static int sockfd, sockinet;
static int do_shutdown;

static int clis[MAX_CLIENTS];

static int nodaemon = 0;
static loglevel_t loglevel_opt = LIRC_NOLOG;

#define CT_LOCAL  1
#define CT_REMOTE 2

static int cli_type[MAX_CLIENTS];
static int clin = 0; /* Number of clients */

static int listen_tcpip = 0;
static unsigned short int port = LIRC_INET_PORT;
static struct in_addr address;

static struct peer_connection* peers[MAX_PEERS];
static int peern = 0;

static int daemonized = 0;
static int allow_simulate = 0;
static int userelease = 0;

static sig_atomic_t term = 0, hup = 0, alrm = 0;
static int termsig;

static uint32_t setup_min_freq = 0, setup_max_freq = 0;
static lirc_t setup_max_gap = 0;
static lirc_t setup_min_pulse = 0, setup_min_space = 0;
static lirc_t setup_max_pulse = 0, setup_max_space = 0;

/* Use already opened hardware? */
int use_hw(void)
{
	return clin > 0 || repeat_remote != NULL;
}

/* set_transmitters only supports 32 bit int */
#define MAX_TX (CHAR_BIT * sizeof(uint32_t))

int max(int a, int b)
{
	return a > b ? a : b;
}

/* cut'n'paste from fileutils-3.16: */

#define isodigit(c) ((c) >= '0' && (c) <= '7')

/* Return a positive integer containing the value of the ASCII
* octal number S.  If S is not an octal number, return -1.  */

static int oatoi(const char* s)
{
	register int i;

	if (*s == 0)
		return -1;
	for (i = 0; isodigit(*s); ++s)
		i = i * 8 + *s - '0';
	if (*s)
		return -1;
	return i;
}

/* A safer write(), since sockets might not write all but only some of the
 * bytes requested */
int write_socket(int fd, const char* buf, int len)
{
	int done, todo = len;
	int retries = WRITE_RETRIES;

	while (todo) {
		done = write(fd, buf, todo);
		if (done <= 0) {
			log_perror_debug("Error in write_socket");
			if (errno == EAGAIN || errno == EWOULDBLOCK) {
				retries -= 1;
				if (retries <= 0)
					return done;
				usleep(WRITE_SLEEP_US);
				continue;
			} else {
				return done;
			}
		}
		buf += done;
		todo -= done;
	}
	return len;
}

int write_socket_len(int fd, const char* buf)
{
	int len;

	len = strlen(buf);
	if (write_socket(fd, buf, len) < len)
		return 0;
	return 1;
}


int read_timeout(int fd, char* buf, int len, int timeout_us)
{
	int ret, n;
	struct pollfd  pfd = {fd, POLLIN, 0}; // fd, events, revents
	int timeout = timeout_us > 0 ? timeout_us/1000 : -1;


	/* CAVEAT: (from libc documentation)
	 * Any signal will cause `select' to return immediately.  So if your
	 * program uses signals, you can't rely on `select' to keep waiting
	 * for the full time specified.  If you want to be sure of waiting
	 * for a particular amount of time, you must check for `EINTR' and
	 * repeat the `select' with a newly calculated timeout based on the
	 * current time.  See the example below.
	 *
	 * The timeout is not recalculated here although it should, we keep
	 * waiting as long as there are EINTR.
	 */
	do
		ret = curl_poll(&pfd, 1, timeout);
	while (ret == -1 && errno == EINTR);
	if (ret == -1) {
		log_perror_err("read_timeout: curl_poll() failed");
		return -1;
	};
	if (ret == 0)
		return 0;       /* timeout */
	n = read(fd, buf, len);
	if (n == -1) {
		log_perror_err("read_timeout: read() failed");
		return -1;
	}
	return n;
}


static int setup_frequency(void)
{
	uint32_t freq;

	if (!(curr_driver->features & LIRC_CAN_SET_REC_CARRIER))
		return 1;
	if (setup_min_freq == 0 || setup_max_freq == 0) {
		setup_min_freq = DEFAULT_FREQ;
		setup_max_freq = DEFAULT_FREQ;
	}
	if (curr_driver->features & LIRC_CAN_SET_REC_CARRIER_RANGE && setup_min_freq != setup_max_freq) {
		if (curr_driver->drvctl_func(LIRC_SET_REC_CARRIER_RANGE, &setup_min_freq) == -1) {
			log_error("could not set receive carrier");
			log_perror_err(__func__);
			return 0;
		}
		freq = setup_max_freq;
	} else {
		freq = (setup_min_freq + setup_max_freq) / 2;
	}
	if (curr_driver->drvctl_func(LIRC_SET_REC_CARRIER, &freq) == -1) {
		log_error("could not set receive carrier");
		log_perror_err(__func__);
		return 0;
	}
	return 1;
}


static int setup_timeout(void)
{
	// Previously, the first three variables used "lirc_t"  here. Since
	// they are used to denote timeouts (in micro seconds() and can
	// impossibly be used to denote the durations that are marks, spaces,
	// or timeouts; lirc_t is not the appropriate data type.
	uint32_t val;
	uint32_t min_timeout = 0;
	uint32_t max_timeout = PULSE_MASK; // largest duration a lirct_t can hold
	uint32_t enable = 1;

	if (!(curr_driver->features & LIRC_CAN_SET_REC_TIMEOUT))
		return 1;

	if (setup_max_space == 0)
		return 1;
	if (curr_driver->drvctl_func(LIRC_GET_MIN_TIMEOUT, &min_timeout) != 0
	    || curr_driver->drvctl_func(LIRC_GET_MAX_TIMEOUT, &max_timeout) != 0)
		return 0;
	if ((uint32_t) setup_max_gap >= min_timeout &&
	    (uint32_t) setup_max_gap <= max_timeout
	) {
		/* may help to detect end of signal faster */
		val = setup_max_gap;
	} else {
		/* keep timeout to a minimum */
		val = setup_max_space + 1;
		if (val < min_timeout)
			val = min_timeout;
		else if (val > max_timeout)
			/* maximum timeout smaller than maximum possible
			 * space, hmm */
			val = max_timeout;
	}

<<<<<<< HEAD
	if (curr_driver->drvctl_func(LIRC_SET_REC_TIMEOUT, &val) == -1) {
=======
	if (curr_driver->drvctl_func(LIRC_SET_REC_TIMEOUT, &val) != 0) {
>>>>>>> a31b9f88
		log_error("could not set timeout");
		log_perror_err(__func__);
		return 0;
	}
	curr_driver->drvctl_func(LIRC_SET_REC_TIMEOUT_REPORTS, &enable);
	return 1;
}


static int setup_hardware(void)
{
	int ret = 1;

	if (curr_driver->fd != -1 && curr_driver->drvctl_func) {
		if ((curr_driver->features & LIRC_CAN_SET_REC_CARRIER)
		    || (curr_driver->features & LIRC_CAN_SET_REC_TIMEOUT)
		    || (curr_driver->features & LIRC_CAN_SET_REC_FILTER)) {
				ret = setup_frequency() && setup_timeout();
		}
	}
	return ret;
}

static void check_config_duplicates(const struct ir_remote* head)
{
	std::set<std::string> names;
	const struct ir_remote* ir;
	const char* const errmsg =
		"Duplicate remotes \"%s\" found, problems ahead";

	for (ir = head; ir != NULL; ir = ir->next) {
		std::string name(ir->name);
		if (names.count(name) == 1)
			log_warn(errmsg, name.c_str())
		else
			names.insert(name);
	}
}


void config(void)
{
	FILE* fd;
	struct ir_remote* config_remotes;
	const char* filename = configfile;

	if (filename == NULL)
		filename = LIRCDCFGFILE;

	if (free_remotes != NULL) {
		log_error("cannot read config file");
		log_error("old config is still in use");
		return;
	}
	fd = fopen(filename, "r");
	if (fd == NULL && errno == ENOENT && configfile == NULL) {
		/* try old lircd.conf location */
		int save_errno = errno;

		fd = fopen(LIRCDOLDCFGFILE, "r");
		if (fd != NULL)
			filename = LIRCDOLDCFGFILE;
		else
			errno = save_errno;
	}
	if (fd == NULL) {
		log_perror_err("could not open config file '%s'", filename);
		return;
	}
	configfile = filename;
	config_remotes = read_config(fd, configfile);
	check_config_duplicates(config_remotes);
	fclose(fd);
	if (config_remotes == (void*)-1) {
		log_error("reading of config file failed");
	} else {
		log_trace("config file read");
		if (config_remotes == NULL) {
			log_warn("config file %s contains no valid remote control definition",
				  filename);
		}
		/* I cannot free the data structure
		 * as they could still be in use */
		free_remotes = remotes;
		remotes = config_remotes;

		get_frequency_range(remotes, &setup_min_freq, &setup_max_freq);
		get_filter_parameters(remotes, &setup_max_gap, &setup_min_pulse, &setup_min_space, &setup_max_pulse,
				      &setup_max_space);

		setup_hardware();
	}
}


void remove_client(int fd)
{
	int i;

	for (i = 0; i < clin; i++) {
		if (clis[i] == fd) {
			shutdown(clis[i], 2);
			close(clis[i]);
			log_info("removed client");

			clin--;
			if (!useuinput && !use_hw() && curr_driver->deinit_func)
				curr_driver->deinit_func();
			for (; i < clin; i++)
				clis[i] = clis[i + 1];
			return;
		}
	}
	log_trace("internal error in remove_client: no such fd");
}


void sigterm(int sig)
{
	/* all signals are blocked now */
	if (term)
		return;
	term = 1;
	termsig = sig;
}

void dosigterm(int sig)
{
	int i;

	signal(SIGALRM, SIG_IGN);
	log_notice("caught signal");

	if (free_remotes != NULL)
		free_config(free_remotes);
	free_config(remotes);
	repeat_remote = NULL;
	for (i = 0; i < clin; i++) {
		shutdown(clis[i], 2);
		close(clis[i]);
	}
	;
	if (do_shutdown)
		shutdown(sockfd, 2);
	close(sockfd);

	if (listen_tcpip) {
		shutdown(sockinet, 2);
		close(sockinet);
	}
	fclose(pidf);
	(void)unlink(pidfile);
	if (curr_driver->close_func)
		curr_driver->close_func();
	if (use_hw() && curr_driver->deinit_func)
		curr_driver->deinit_func();
	if (curr_driver->close_func)
		curr_driver->close_func();
	lirc_log_close();
	signal(sig, SIG_DFL);
	if (sig == SIGUSR1)
		exit(0);
	raise(sig);
}

void sighup(int sig)
{
	hup = 1;
}

void dosighup(int sig)
{
	int i;

	/* reopen logfile first */
	if (lirc_log_reopen() != 0) {
		/* can't print any error messagees */
		dosigterm(SIGTERM);
	}

	config();

	for (i = 0; i < clin; i++) {
		if (!
		    (write_socket_len(clis[i], protocol_string[P_BEGIN])
		     && write_socket_len(clis[i], protocol_string[P_SIGHUP])
		     && write_socket_len(clis[i], protocol_string[P_END]))) {
			remove_client(clis[i]);
			i--;
		}
	}
	/* restart all connection timers */
	for (i = 0; i < peern; i++) {
		if (peers[i]->socket == -1) {
			gettimeofday(&peers[i]->reconnect, NULL);
			peers[i]->connection_failure = 0;
		}
	}
}

<<<<<<< HEAD
int setup_uinputfd(const char* name)
{
#if defined(__linux__)
	int fd;
	int key;
	struct uinput_user_dev dev;

	fd = open("/dev/input/uinput", O_RDWR);
	if (fd == -1) {
		fd = open("/dev/uinput", O_RDWR);
		if (fd == -1) {
			fd = open("/dev/misc/uinput", O_RDWR);
			if (fd == -1) {
				perrorf("could not open %s", "uinput");
				return -1;
			}
		}
	}
	memset(&dev, 0, sizeof(dev));
	strncpy(dev.name, name, sizeof(dev.name));
	dev.name[sizeof(dev.name) - 1] = 0;
	if (write(fd, &dev, sizeof(dev)) != sizeof(dev) || ioctl(fd, UI_SET_EVBIT, EV_KEY) != 0
	    || ioctl(fd, UI_SET_EVBIT, EV_REP) != 0)
		goto setup_error;

	for (key = KEY_RESERVED; key <= KEY_UNKNOWN; key++)
		if (ioctl(fd, UI_SET_KEYBIT, key) != 0)
			goto setup_error;

	if (ioctl(fd, UI_DEV_CREATE) != 0)
		goto setup_error;
	return fd;

setup_error:
	perrorf("could not setup %s", "uinput");
	close(fd);
#endif
	return -1;
}

=======
>>>>>>> a31b9f88
void nolinger(int sock)
{
	static struct linger linger = { 0, 0 };
	int lsize = sizeof(struct linger);

	setsockopt(sock, SOL_SOCKET, SO_LINGER, (void*)&linger, lsize);
}


void drop_privileges(void)
{
	const char* user;
	struct passwd* pw;
<<<<<<< HEAD
	lirc_gid groups[32];
=======
	GETGROUPS_T groups[32];
>>>>>>> a31b9f88
	int group_cnt = sizeof(groups)/sizeof(gid_t);
	char groupnames[256] = {0};
	char buff[12];
	int r;
	int i;

	if (getuid() != 0)
		return;
	user = options_getstring("lircd:effective-user");
	if (user == NULL || strlen(user) == 0) {
		log_warn("Running as root");
		return;
	}
	pw = getpwnam(user);
	if (pw == NULL) {
		log_perror_warn("Illegal effective uid: %s", user);
		return;
	}
	r = getgrouplist(user, pw->pw_gid, groups, &group_cnt);
	if (r == -1) {
		log_perror_warn("Cannot get supplementary groups");
		return;
	}
	r = setgroups(group_cnt, (const gid_t*) groups);
	if (r == -1) {
		log_perror_warn("Cannot set supplementary groups");
		return;
	}
	r = setgid(pw->pw_gid);
	if (r == -1) {
		log_perror_warn("Cannot set GID");
		return;
	}
	r = setuid(pw->pw_uid);
	if (r == -1) {
		log_perror_warn("Cannot change UID");
		return;
	}
	log_notice("Running as user %s", user);
	for (i = 0; i < group_cnt; i += 1) {
		snprintf(buff, 5, " %d", groups[i]);
		strcat(groupnames, buff);
	}
	log_debug("Groups: [%d]:%s", pw->pw_gid, groupnames);
}


void add_client(int sock)
{
	int fd;
	socklen_t clilen;
	struct sockaddr client_addr;
	int flags;

	clilen = sizeof(client_addr);
	fd = accept(sock, (struct sockaddr*)&client_addr, &clilen);
	if (fd == -1) {
		log_perror_err("accept() failed for new client");
		dosigterm(SIGTERM);
	}
	;

	if (clin >= MAX_CLIENTS) {
		log_error("connection rejected (too many clients)");
		shutdown(fd, 2);
		close(fd);
		return;
	}
	nolinger(fd);
	flags = fcntl(fd, F_GETFL, 0);
	if (flags != -1)
		fcntl(fd, F_SETFL, flags | O_NONBLOCK);
	if (client_addr.sa_family == AF_UNIX) {
		cli_type[clin] = CT_LOCAL;
		log_notice("accepted new client on %s", lircdfile);
	} else if (client_addr.sa_family == AF_INET) {
		cli_type[clin] = CT_REMOTE;
		log_notice("accepted new client from %s",
			  inet_ntoa(((struct sockaddr_in*)&client_addr)->sin_addr));
	} else {
		cli_type[clin] = 0;     /* what? */
	}
	clis[clin] = fd;
	if (!use_hw()) {
		if (curr_driver->init_func) {
			if (!curr_driver->init_func()) {
				log_warn("Failed to initialize hardware");
			/* Don't exit here, otherwise lirc
			 * bails out, and lircd exits, making
			 * it impossible to connect to when we
			 * have a device actually plugged
			 * in. */
			} else {
				setup_hardware();
			}
		}
	}
	clin++;
}

int add_peer_connection(const char* server_arg)
{
	char* sep;
	struct servent* service;
	char server[strlen(server_arg) + 1];

	strncpy(server, server_arg, sizeof(server) - 1);

	if (peern < MAX_PEERS) {
		peers[peern] = (struct peer_connection*) malloc(sizeof(
						    struct peer_connection));
		if (peers[peern] != NULL) {
			gettimeofday(&peers[peern]->reconnect, NULL);
			peers[peern]->connection_failure = 0;
			sep = strchr(server, ':');
			if (sep != NULL) {
				*sep = 0;
				sep++;
				peers[peern]->host = strdup(server);
				service = getservbyname(sep, "tcp");
				if (service) {
					peers[peern]->port = ntohs(service->s_port);
				} else {
					long p;
					char* endptr;

					p = strtol(sep, &endptr, 10);
					if (!*sep || *endptr || p < 1 || p > USHRT_MAX) {
						fprintf(stderr, "%s: bad port number \"%s\"\n", progname, sep);
						return 0;
					}

					peers[peern]->port = (unsigned short int)p;
				}
			} else {
				peers[peern]->host = strdup(server);
				peers[peern]->port = LIRC_INET_PORT;
			}
			if (peers[peern]->host == NULL)
				fprintf(stderr, "%s: out of memory\n", progname);
		} else {
			fprintf(stderr, "%s: out of memory\n", progname);
			return 0;
		}
		peers[peern]->socket = -1;
		peern++;
		return 1;
	}
	fprintf(stderr, "%s: too many client connections\n", progname);
	return 0;
}


void connect_to_peer(peer_connection* peer)
{
	int r;
	char service[64];
	struct addrinfo* addrinfos;
	struct addrinfo* a;
	int enable = 1;

	snprintf(service, sizeof(service), "%d", peer->port);
	peer->socket = socket(AF_INET, SOCK_STREAM, 0);
	r = getaddrinfo(peer->host, service, NULL, &addrinfos);
	if (r != 0) {
		log_perror_err("Name lookup failure connecting to %s",
			       peer->host);
		goto errexit;
	}
	(void)setsockopt(peer->socket,
			 SOL_SOCKET, SO_KEEPALIVE, &enable, sizeof(enable));
	for (a = addrinfos; a != NULL; a = a->ai_next) {
		r = connect(peer->socket, a->ai_addr, a->ai_addrlen);
		if (r >= 0)
			break;
	}
	freeaddrinfo(addrinfos);
	if (r == -1) {
		log_perror_err("Cannot connect to %s", peer->host);
		goto errexit;
	}
	log_notice("Connected to %s", peer->host);
	peer->connection_failure = 0;
	return;

errexit:
	peer->connection_failure++;
	gettimeofday(&peer->reconnect, NULL);
	peer->reconnect.tv_sec += 5 * peer->connection_failure;
	close(peer->socket);
	peer->socket = -1;
	return;
}


void connect_to_peers(void)
{
	int i;
	struct timeval now;

	gettimeofday(&now, NULL);
	for (i = 0; i < peern; i++) {
		if (peers[i]->socket != -1)
			continue;
		/* some timercmp() definitions don't work with <= */
		if (timercmp(&peers[i]->reconnect, &now, <)) {
			connect_to_peer(peers[i]);
		}
	}
}


int get_peer_message(struct peer_connection* peer)
{
	int length;
	char buffer[PACKET_SIZE + 1];
	char* end;
	int i;

	length = read_timeout(peer->socket, buffer, PACKET_SIZE, 0);
	if (length) {
		buffer[length] = 0;
		end = strrchr(buffer, '\n');
		if (end == NULL || end[1] != 0) {
			log_error("bad send packet: \"%s\"", buffer);
			/* remove clients that behave badly */
			return 0;
		}
		end++;          /* include the \n */
		end[0] = 0;
		length = strlen(buffer);
		log_trace("received peer message: \"%s\"", buffer);
		for (i = 0; i < clin; i++) {
			/* don't relay messages to remote clients */
			if (cli_type[i] == CT_REMOTE)
				continue;
			log_trace("writing to client %d", i);
			if (write_socket(clis[i], buffer, length) < length) {
				remove_client(clis[i]);
				i--;
			}
		}
	}

	if (length == 0)        /* EOF: connection closed by client */
		return 0;
	return 1;
}

void start_server(mode_t permission, int nodaemon, loglevel_t loglevel)
{
	struct sockaddr_un serv_addr;
	struct sockaddr_in serv_addr_in;
	struct stat s;
	int ret;
	int new_socket = 1;
	int fd;

#ifdef HAVE_SYSTEMD
	int n;
#endif

	lirc_log_open("lircd", nodaemon, loglevel);

	/* create pid lockfile in /var/run */
	fd = open(pidfile, O_RDWR | O_CREAT, 0644);
	if (fd > 0)
		pidf = fdopen(fd, "r+");
	if (fd == -1 || pidf == NULL) {
		perrorf("can't open or create %s", pidfile);
		exit(EXIT_FAILURE);
	}
	if (flock(fd, LOCK_EX | LOCK_NB) == -1) {
		pid_t otherpid;

		if (fscanf(pidf, "%d\n", &otherpid) > 0) {
			fprintf(stderr, "%s: there seems to already be a lircd process with pid %d\n", progname,
				otherpid);
			fprintf(stderr, "%s: otherwise delete stale lockfile %s\n", progname, pidfile);
		} else {
			fprintf(stderr, "%s: invalid %s encountered\n", progname, pidfile);
		}
		exit(EXIT_FAILURE);
	}
	(void)fcntl(fd, F_SETFD, FD_CLOEXEC);
	rewind(pidf);
	(void)fprintf(pidf, "%d\n", getpid());
	(void)fflush(pidf);
	if (ftruncate(fileno(pidf), ftell(pidf)) != 0)
		log_perror_warn("lircd: ftruncate()");
	ir_remote_init(options_getboolean("lircd:dynamic-codes"));

	/* create socket */
	sockfd = -1;
	do_shutdown = 0;
#ifdef HAVE_SYSTEMD
	n = sd_listen_fds(0);
	if (n > 1) {
		fprintf(stderr, "Too many file descriptors received.\n");
		goto start_server_failed0;
	} else if (n == 1) {
	        log_notice("Using systemd fd");
		sockfd = SD_LISTEN_FDS_START + 0;
	}
#endif
	if (sockfd == -1) {
	        log_debug("No systemd fd found");
		sockfd = socket(AF_UNIX, SOCK_STREAM, 0);
		if (sockfd == -1) {
			perror("Could not create socket");
			goto start_server_failed0;
		}
		do_shutdown = 1;

		/*
		 * get owner, permissions, etc.
		 * so new socket can be the same since we
		 * have to delete the old socket.
		 */
		ret = stat(lircdfile, &s);
		if (ret == -1 && errno != ENOENT) {
			perrorf("Could not get file information for %s\n",
				lircdfile);
			goto start_server_failed1;
		}
		if (ret != -1) {
			new_socket = 0;
			ret = unlink(lircdfile);
			if (ret == -1) {
				perrorf("Could not delete %s", lircdfile);
				goto start_server_failed1;
			}
		}

		serv_addr.sun_family = AF_UNIX;
		strcpy(serv_addr.sun_path, lircdfile);
		if (bind(sockfd, (struct sockaddr*)&serv_addr, sizeof(serv_addr)) == -1) {
			perrorf("Could not assign address to socket%s", lircdfile);
			goto start_server_failed1;
		}

		if (new_socket ? chmod(lircdfile, permission)
		    : (chmod(lircdfile, s.st_mode) == -1 || chown(lircdfile, s.st_uid, s.st_gid) == -1)
		    ) {
			perrorf("Could not set file permissions on %s", lircdfile);
			goto start_server_failed1;
		}

		listen(sockfd, 3);
	}
	nolinger(sockfd);

	drop_privileges();
	if (listen_tcpip) {
		int enable = 1;

		/* create socket */
		sockinet = socket(PF_INET, SOCK_STREAM, IPPROTO_IP);
		if (sockinet == -1) {
			perror("Could not create TCP/IP socket");
			goto start_server_failed1;
		}
		(void)setsockopt(sockinet, SOL_SOCKET, SO_REUSEADDR, &enable, sizeof(enable));
		serv_addr_in.sin_family = AF_INET;
		serv_addr_in.sin_addr = address;
		serv_addr_in.sin_port = htons(port);

		if (bind(sockinet, (struct sockaddr*)&serv_addr_in, sizeof(serv_addr_in)) == -1) {
			perror("could not assign address to socket");
			goto start_server_failed2;
		}

		listen(sockinet, 3);
		nolinger(sockinet);
	}
	log_trace("started server socket");
	return;

start_server_failed2:
	if (listen_tcpip)
		close(sockinet);
start_server_failed1:
	close(sockfd);
start_server_failed0:
	fclose(pidf);
	(void)unlink(pidfile);
	exit(EXIT_FAILURE);
}


void daemonize(void)
{
	if (daemon(0, 0) == -1) {
		log_perror_err("daemon() failed");
		dosigterm(SIGTERM);
	}
	umask(0);
	rewind(pidf);
	fprintf(pidf, "%d\n", getpid());
	fflush(pidf);
	if (ftruncate(fileno(pidf), ftell(pidf)) != 0)
		log_perror_warn("lircd: ftruncate()");
	daemonized = 1;
}


int send_success(int fd, char* message)
{
	log_debug("Sending success");
	if (!
	    (write_socket_len(fd, protocol_string[P_BEGIN]) && write_socket_len(fd, message)
	     && write_socket_len(fd, protocol_string[P_SUCCESS]) && write_socket_len(fd, protocol_string[P_END])))
		return 0;
	return 1;
}


int send_error(int fd, char* message, const char* format_str, ...)
{
	log_debug("Sending error");
	char lines[4], buffer[PACKET_SIZE + 1];
	int i, n, len;
	va_list ap;
	char* s1;
	char* s2;
	char buffer2[PACKET_SIZE + 2];

	va_start(ap, format_str);
	vsprintf(buffer, format_str, ap);
	va_end(ap);

	s1 = strrchr(message, '\n');
	s2 = strrchr(buffer, '\n');
	if (s1 != NULL)
		s1[0] = 0;
	if (s2 != NULL)
		s2[0] = 0;
	log_error("error processing command: %s", message);
	log_error("%s", buffer);
	if (s1 != NULL)
		s1[0] = '\n';
	snprintf(buffer2, sizeof(buffer2), "%s\n", buffer);

	n = 0;
	len = strlen(buffer2);
	for (i = 0; i < len; i++)
		if (buffer2[i] == '\n')
			n++;
	sprintf(lines, "%d\n", n);

	if (!(write_socket_len(fd, protocol_string[P_BEGIN])
	      && write_socket_len(fd, message)
	      && write_socket_len(fd, protocol_string[P_ERROR])
	      && write_socket_len(fd, protocol_string[P_DATA])
	      && write_socket_len(fd, lines)
	      && write_socket_len(fd, buffer2)
	      && write_socket_len(fd, protocol_string[P_END])))
		return 0;
	return 1;
}


void sigalrm(int sig)
{
	alrm = 1;
}


static void schedule_repeat_timer (struct timespec* last)
{
	unsigned long secs;
	lirc_t usecs, gap, diff;
	struct timespec current;
	struct itimerval repeat_timer;
	gap = send_buffer_sum() + repeat_remote->min_remaining_gap;
	clock_gettime (CLOCK_MONOTONIC, &current);
	secs = current.tv_sec - last->tv_sec;
	diff = 1000000 * secs + (current.tv_nsec - last->tv_nsec) / 1000;
	usecs = (diff < gap ? gap - diff : 0);
	if (usecs < 10)
		usecs = 10;
	log_trace("alarm in %lu usecs", (unsigned long)usecs);
	repeat_timer.it_value.tv_sec = 0;
	repeat_timer.it_value.tv_usec = usecs;
	repeat_timer.it_interval.tv_sec = 0;
	repeat_timer.it_interval.tv_usec = 0;

	setitimer(ITIMER_REAL, &repeat_timer, NULL);
}

void dosigalrm(int sig)
{
	if (repeat_remote->last_code != repeat_code) {
		/* we received a different code from the original
		 * remote control we could repeat the wrong code so
		 * better stop repeating */
		if (repeat_fd != -1)
			send_error(repeat_fd, repeat_message, "repeating interrupted\n");

		repeat_remote = NULL;
		repeat_code = NULL;
		repeat_fd = -1;
		if (repeat_message != NULL) {
			free(repeat_message);
			repeat_message = NULL;
		}
		if (!use_hw() && curr_driver->deinit_func)
			curr_driver->deinit_func();
		return;
	}
	if (repeat_code->next == NULL
	    || (repeat_code->transmit_state != NULL && repeat_code->transmit_state->next == NULL))
		repeat_remote->repeat_countdown--;
	struct timespec before_send;
	clock_gettime (CLOCK_MONOTONIC, &before_send);
	if (send_ir_ncode(repeat_remote, repeat_code, 1) && repeat_remote->repeat_countdown > 0) {
		schedule_repeat_timer(&before_send);
		return;
	}
	repeat_remote = NULL;
	repeat_code = NULL;
	if (repeat_fd != -1) {
		send_success(repeat_fd, repeat_message);
		free(repeat_message);
		repeat_message = NULL;
		repeat_fd = -1;
	}
	if (!use_hw() && curr_driver->deinit_func)
		curr_driver->deinit_func();
}


int parse_rc(int fd,
	     char* message, char* arguments,
	     struct ir_remote** remote, struct ir_ncode** code,
	     unsigned int* reps, int n, int* err)
{
	char* name = NULL;
	char* command = NULL;
	char* repeats;
	char* end_ptr = NULL;

	*remote = NULL;
	*code = NULL;
	*err = 1;
	if (arguments == NULL)
		goto arg_check;

	name = strtok(arguments, WHITE_SPACE);
	if (name == NULL)
		goto arg_check;
	*remote = get_ir_remote(remotes, name);
	if (*remote == NULL)
		return send_error(fd, message, "unknown remote: \"%s\"\n", name);
	command = strtok(NULL, WHITE_SPACE);
	if (command == NULL)
		goto arg_check;
	*code = get_code_by_name(*remote, command);
	if (*code == NULL)
		return send_error(fd, message, "unknown command: \"%s\"\n", command);
	if (reps != NULL) {
		repeats = strtok(NULL, WHITE_SPACE);
		if (repeats != NULL) {
			*reps = strtol(repeats, &end_ptr, 10);
			if (*end_ptr || *reps < 0)
				return send_error(fd, message, "bad send packet (reps/eol)\n");
			if (*reps > repeat_max)
				return send_error
					       (fd, message, "too many repeats: \"%d\" > \"%u\"\n", *reps, repeat_max);
		} else {
			*reps = -1;
		}
	}
	if (strtok(NULL, WHITE_SPACE) != NULL)
		return send_error(fd, message, "bad send packet (trailing ws)\n");
arg_check:
	if (n > 0 && *remote == NULL)
		return send_error(fd, message, "remote missing\n");
	if (n > 1 && *code == NULL)
		return send_error(fd, message, "code missing\n");
	*err = 0;
	return 1;
}


int send_remote_list(int fd, char* message)
{
	char buffer[PACKET_SIZE + 1];
	struct ir_remote* all;
	int n, len;

	n = 0;
	all = remotes;
	while (all) {
		n++;
		all = all->next;
	}

	if (!
	    (write_socket_len(fd, protocol_string[P_BEGIN]) && write_socket_len(fd, message)
	     && write_socket_len(fd, protocol_string[P_SUCCESS])))
		return 0;

	if (n == 0)
		return write_socket_len(fd, protocol_string[P_END]);
	sprintf(buffer, "%d\n", n);
	if (!(write_socket_len(fd, protocol_string[P_DATA]) && write_socket_len(fd, buffer)))
		return 0;

	all = remotes;
	while (all) {
		len = snprintf(buffer, PACKET_SIZE + 1, "%s\n", all->name);
		if (len >= PACKET_SIZE + 1)
			len = sprintf(buffer, "name_too_long\n");
		if (write_socket(fd, buffer, len) < len)
			return 0;
		all = all->next;
	}
	return write_socket_len(fd, protocol_string[P_END]);
}

int send_remote(int fd, char* message, struct ir_remote* remote)
{
	struct ir_ncode* codes;
	char buffer[PACKET_SIZE + 1];
	int n, len;

	n = 0;
	codes = remote->codes;
	if (codes != NULL) {
		while (codes->name != NULL) {
			n++;
			codes++;
		}
	}

	if (!
	    (write_socket_len(fd, protocol_string[P_BEGIN]) && write_socket_len(fd, message)
	     && write_socket_len(fd, protocol_string[P_SUCCESS])))
		return 0;
	if (n == 0)
		return write_socket_len(fd, protocol_string[P_END]);
	sprintf(buffer, "%d\n", n);
	if (!(write_socket_len(fd, protocol_string[P_DATA]) && write_socket_len(fd, buffer)))
		return 0;

	codes = remote->codes;
	while (codes->name != NULL) {
		len = snprintf(buffer, PACKET_SIZE, "%016llx %s\n", (unsigned long long)codes->code, codes->name);
		if (len >= PACKET_SIZE + 1)
			len = sprintf(buffer, "code_too_long\n");
		if (write_socket(fd, buffer, len) < len)
			return 0;
		codes++;
	}
	return write_socket_len(fd, protocol_string[P_END]);
}

int send_name(int fd, char* message, struct ir_ncode* code)
{
	char buffer[PACKET_SIZE + 1];
	int len;

	if (!
	    (write_socket_len(fd, protocol_string[P_BEGIN]) && write_socket_len(fd, message)
	     && write_socket_len(fd, protocol_string[P_SUCCESS]) && write_socket_len(fd, protocol_string[P_DATA])))
		return 0;
	len = snprintf(buffer, PACKET_SIZE, "1\n%016llx %s\n", (unsigned long long)code->code, code->name);
	if (len >= PACKET_SIZE + 1)
		len = sprintf(buffer, "1\ncode_too_long\n");
	if (write_socket(fd, buffer, len) < len)
		return 0;
	return write_socket_len(fd, protocol_string[P_END]);
}

static int list(int fd, char* message, char* arguments)
{
	struct ir_remote* remote;
	struct ir_ncode* code;
	int err;

	if (parse_rc(fd, message, arguments, &remote, &code, 0, 0, &err) == 0)
		return 0;
	if (err)
		return 1;

	if (remote == NULL)
		return send_remote_list(fd, message);
	if (code == NULL)
		return send_remote(fd, message, remote);
	return send_name(fd, message, code);
}

static int set_transmitters(int fd, char* message, char* arguments)
{
	char* next_arg = NULL;
	char* end_ptr;
	uint32_t next_tx_int = 0;
	uint32_t next_tx_hex = 0;
	uint32_t channels = 0;
	int retval = 0;
	unsigned int i;

	if (arguments == NULL)
		goto string_error;
	if (curr_driver->send_mode == 0)
		return send_error(fd, message, "hardware does not support sending\n");
	if (curr_driver->drvctl_func == NULL || !(curr_driver->features & LIRC_CAN_SET_TRANSMITTER_MASK))
		return send_error(fd, message, "hardware does not support multiple transmitters\n");

	next_arg = strtok(arguments, WHITE_SPACE);
	if (next_arg == NULL)
		goto string_error;
	do {
		next_tx_int = strtoul(next_arg, &end_ptr, 10);
		if (*end_ptr || next_tx_int == 0 || (next_tx_int == ULONG_MAX && errno == ERANGE))
			return send_error(fd, message, "invalid argument\n");
		if (next_tx_int > MAX_TX)
			return send_error(fd, message, "cannot support more than %d transmitters\n", MAX_TX);
		next_tx_hex = 1;
		for (i = 1; i < next_tx_int; i++)
			next_tx_hex = next_tx_hex << 1;
		channels |= next_tx_hex;
	} while ((next_arg = strtok(NULL, WHITE_SPACE)) != NULL);

	retval = curr_driver->drvctl_func(LIRC_SET_TRANSMITTER_MASK, &channels);
	if (retval < 0)
		return send_error(fd, message, "error - could not set transmitters\n");
	if (retval > 0)
		return send_error(fd, message, "error - maximum of %d transmitters\n", retval);
	return send_success(fd, message);

string_error:
	return send_error(fd, message, "no arguments given\n");
}


void broadcast_message(const char* message)
{
	int len, i;

	len = strlen(message);

	for (i = 0; i < clin; i++) {
		log_trace("writing to client %d: %s", i, message);
		if (write_socket(clis[i], message, len) < len) {
			remove_client(clis[i]);
			i--;
		}
	}
}


static int simulate(int fd, char* message, char* arguments)
{
	int i;
	char* sim;
	char* s;
	char* space;

	log_debug("simulate: enter");

	if (!allow_simulate)
		return send_error(fd, message, "SIMULATE command is disabled\n");
	if (arguments == NULL)
		return send_error(fd, message, "no arguments given\n");

	s = arguments;
	for (i = 0; i < 16; i++, s++)
		if (!isxdigit(*s))
			goto simulate_invalid_event;
	if (*s != ' ')
		goto simulate_invalid_event;
	s++;
	if (*s == ' ')
		goto simulate_invalid_event;
	for (; *s != ' '; s++)
		if (!isxdigit(*s))
			goto simulate_invalid_event;
	s++;
	space = strchr(s, ' ');
	if (space == NULL || space == s)
		goto simulate_invalid_event;
	s = space + 1;
	space = strchr(s, ' ');
	if (strlen(s) == 0 || space != NULL)
		goto simulate_invalid_event;

	sim = (char*) malloc(strlen(arguments) + 1 + 1);
	if (sim == NULL)
		return send_error(fd, message, "out of memory\n");
	strcpy(sim, arguments);
	strcat(sim, "\n");
	broadcast_message(sim);
	free(sim);

	return send_success(fd, message);
simulate_invalid_event:
	return send_error(fd, message, "invalid event\n");
}

static int send_once(int fd, char* message, char* arguments)
{
	return send_core(fd, message, arguments, 1);
}

static int send_start(int fd, char* message, char* arguments)
{
	return send_core(fd, message, arguments, 0);
}

static int send_core(int fd, char* message, char* arguments, int once)
{
	struct ir_remote* remote;
	struct ir_ncode* code;
	unsigned int reps;
	int err;

	log_debug("Sending once, msg: %s, args: %s, once: %d",
		  message, arguments, once);
	if (curr_driver->send_mode == 0)
		return send_error(fd, message, "hardware does not support sending\n");

	if (parse_rc(fd, message, arguments, &remote, &code, once ? &reps : NULL, 2, &err) == 0)
		return 0;
	if (err)
		return 1;

	if (once) {
		if (repeat_remote != NULL)
			return send_error(fd, message, "busy: repeating\n");
	} else {
		if (repeat_remote != NULL)
			return send_error(fd, message, "already repeating\n");
	}
	if (has_toggle_mask(remote))
		remote->toggle_mask_state = 0;
	if (has_toggle_bit_mask(remote))
		remote->toggle_bit_mask_state = (remote->toggle_bit_mask_state ^ remote->toggle_bit_mask);
	code->transmit_state = NULL;
	struct timespec before_send;
	clock_gettime (CLOCK_MONOTONIC, &before_send);
	if (!send_ir_ncode(remote, code, 1))
		return send_error(fd, message, "transmission failed\n");
	gettimeofday(&remote->last_send, NULL);
	remote->last_code = code;
	if (once)
		remote->repeat_countdown = max(remote->repeat_countdown, reps);
	else
		/* you've been warned, now we have a limit */
		remote->repeat_countdown = repeat_max;
	if (remote->repeat_countdown > 0 || code->next != NULL) {
		repeat_remote = remote;
		repeat_code = code;
		if (once) {
			repeat_message = strdup(message);
			if (repeat_message == NULL) {
				repeat_remote = NULL;
				repeat_code = NULL;
				return send_error(fd, message, "out of memory\n");
			}
			repeat_fd = fd;
		} else if (!send_success(fd, message)) {
			repeat_remote = NULL;
			repeat_code = NULL;
			return 0;
		}
		schedule_repeat_timer(&before_send);
		return 1;
	} else {
		return send_success(fd, message);
	}
}

static int send_stop(int fd, char* message, char* arguments)
{
	struct ir_remote* remote;
	struct ir_ncode* code;
	struct itimerval repeat_timer;
	int err;

	if (parse_rc(fd, message, arguments, &remote, &code, 0, 0, &err) == 0)
		return 0;
	if (err)
		return 1;

	if (repeat_remote && repeat_code) {
		int done;

		if (remote && strcasecmp(remote->name, repeat_remote->name) != 0)
			return send_error(fd, message, "specified remote does not match\n");
		if (code && strcasecmp(code->name, repeat_code->name) != 0)
			return send_error(fd, message, "specified code does not match\n");

		done = repeat_max - repeat_remote->repeat_countdown;
		if (done < repeat_remote->min_repeat) {
			/* we still have some repeats to do */
			repeat_remote->repeat_countdown = repeat_remote->min_repeat - done;
			return send_success(fd, message);
		}
		repeat_timer.it_value.tv_sec = 0;
		repeat_timer.it_value.tv_usec = 0;
		repeat_timer.it_interval.tv_sec = 0;
		repeat_timer.it_interval.tv_usec = 0;

		setitimer(ITIMER_REAL, &repeat_timer, NULL);

		repeat_remote->toggle_mask_state = 0;
		repeat_remote = NULL;
		repeat_code = NULL;
		/* clin!=0, so we don't have to deinit hardware */
		alrm = 0;
		return send_success(fd, message);
	} else {
		return send_error(fd, message, "not repeating\n");
	}
}


static int version(int fd, char* message, char* arguments)
{
	char buffer[PACKET_SIZE + 1];

	sprintf(buffer, "1\n%s\n", VERSION);
	if (!(write_socket_len(fd, protocol_string[P_BEGIN]) &&
	      write_socket_len(fd, message) && write_socket_len(fd, protocol_string[P_SUCCESS])
	      && write_socket_len(fd, protocol_string[P_DATA]) && write_socket_len(fd, buffer)
	      && write_socket_len(fd, protocol_string[P_END])))
		return 0;
	return 1;
}


static int drv_option(int fd, char* message, char* arguments)
{
	struct option_t option;
	int r;

	r = sscanf(arguments, "%32s %64s", option.key, option.value);
	if (r != 2) {
		return send_error(fd, message,
				  "Illegal argument (protocol error): %s",
				  arguments);
	}
	r = curr_driver->drvctl_func(DRVCTL_SET_OPTION, (void*)&option);
	if (r != 0) {
		log_warn("Cannot set driver option");
		return send_error(fd, message,
				  "Cannot set driver option, code: %d", errno);
	}
	return send_success(fd, message);
}


static int set_inputlog(int fd, char* message, char* arguments)
{
	char buff[128];
	FILE* f;
	int r;

	if (arguments) {
		r = sscanf(arguments, "%128s", buff);
		if (r != 1) {
			return send_error(
				fd, message,
				"Illegal argument (protocol error): %s",
				arguments
			);
		}
	}
	if (!arguments || strcasecmp(buff, "null") == 0) {
		rec_buffer_set_logfile(NULL);
		return send_success(fd, message);
	}
	f = fopen(buff, "w");
	if (f == NULL) {
		log_warn("Cannot open input logfile: %s", buff);
		return send_error(fd, message,
				  "Cannot open input logfile: %s (errno: %d)",
				  buff, errno);
	}
	rec_buffer_set_logfile(f);
	return send_success(fd, message);
}


int get_command(int fd)
{
	int length;
	char buffer[PACKET_SIZE + 1], backup[PACKET_SIZE + 1];
	char* end;
	int packet_length, i;
	char* directive;

	length = read_timeout(fd, buffer, PACKET_SIZE, 0);
	packet_length = 0;
	while (length > packet_length) {
		buffer[length] = 0;
		end = strchr(buffer, '\n');
		if (end == NULL) {
			log_error("bad send packet: \"%s\"", buffer);
			/* remove clients that behave badly */
			return 0;
		}
		end[0] = 0;
		log_trace("received command: \"%s\"", buffer);
		packet_length = strlen(buffer) + 1;

		strcpy(backup, buffer);
		strcat(backup, "\n");

		/* remove DOS line endings */
		end = strrchr(buffer, '\r');
		if (end && end[1] == 0)
			*end = 0;

		directive = strtok(buffer, WHITE_SPACE);
		if (directive == NULL) {
			if (!send_error(fd, backup, "bad send packet\n"))
				return 0;
			goto skip;
		}
		for (i = 0; directives[i].name != NULL; i++) {
			if (strcasecmp(directive, directives[i].name) == 0) {
				if (!directives[i].function(fd, backup, strtok(NULL, "")))
					return 0;
				goto skip;
			}
		}

		if (!send_error(fd, backup, "unknown directive: \"%s\"\n", directive))
			return 0;
skip:
		if (length > packet_length) {
			int new_length;

			memmove(buffer, buffer + packet_length, length - packet_length + 1);
			if (strchr(buffer, '\n') == NULL) {
				new_length =
					read_timeout(fd, buffer + length - packet_length,
						     PACKET_SIZE - (length - packet_length), 5);
				if (new_length > 0)
					length = length - packet_length + new_length;
				else
					length = new_length;
			} else {
				length -= packet_length;
			}
			packet_length = 0;
		}
	}

	if (length == 0)        /* EOF: connection closed by client */
		return 0;
	return 1;
}

void input_message(const char* message, const char* remote_name, const char* button_name, int reps, int release)
{
	const char* release_message;
	const char* release_remote_name;
	const char* release_button_name;

	release_message = check_release_event(&release_remote_name, &release_button_name);
	if (release_message)
		input_message(release_message, release_remote_name, release_button_name, 0, 1);

	if (!release || userelease)
		broadcast_message(message);
<<<<<<< HEAD

#ifdef __linux__
	if (uinputfd == -1 || reps >= 2)
		return;

	linux_input_code input_code;

	if (get_input_code(button_name, &input_code) != -1) {
		struct input_event event;

		memset(&event, 0, sizeof(event));
		event.type = EV_KEY;
		event.code = input_code;
		event.value = release ? 0 : (reps > 0 ? 2 : 1);
		if (write(uinputfd, &event, sizeof(event)) != sizeof(event)) {
			log_perror_err("writing to uinput failed");
		}

		/* Need to write sync event */
		memset(&event, 0, sizeof(event));
		event.type = EV_SYN;
		event.code = SYN_REPORT;
		event.value = 0;
		if (write(uinputfd, &event, sizeof(event)) != sizeof(event)) {
			log_perror_err("writing EV_SYN to uinput failed");
		}
	} else {
		log_debug(
			  "Dropping non-standard symbol %s in uinput mode",
			  button_name == NULL ? "Null" : button_name);
	}
#endif
=======
>>>>>>> a31b9f88
}


void free_old_remotes(void)
{
	struct ir_remote* scan_remotes;
	struct ir_remote* found;
	struct ir_ncode* code;
	const char* release_event;
	const char* release_remote_name;
	const char* release_button_name;

	if (get_decoding() == free_remotes)
		return;

	release_event = release_map_remotes(free_remotes, remotes, &release_remote_name, &release_button_name);
	if (release_event != NULL)
		input_message(release_event, release_remote_name, release_button_name, 0, 1);
	if (last_remote != NULL) {
		if (is_in_remotes(free_remotes, last_remote)) {
			log_info("last_remote found");
			found = get_ir_remote(remotes, last_remote->name);
			if (found != NULL) {
				code = get_code_by_name(found, last_remote->last_code->name);
				if (code != NULL) {
					found->reps = last_remote->reps;
					found->toggle_bit_mask_state = last_remote->toggle_bit_mask_state;
					found->min_remaining_gap = last_remote->min_remaining_gap;
					found->max_remaining_gap = last_remote->max_remaining_gap;
					found->last_send = last_remote->last_send;
					last_remote = found;
					last_remote->last_code = code;
					log_info("mapped last_remote");
				}
			}
		} else {
			last_remote = NULL;
		}
	}
	/* check if last config is still needed */
	found = NULL;
	if (repeat_remote != NULL) {
		scan_remotes = free_remotes;
		while (scan_remotes != NULL) {
			if (repeat_remote == scan_remotes) {
				found = repeat_remote;
				break;
			}
			scan_remotes = scan_remotes->next;
		}
		if (found != NULL) {
			found = get_ir_remote(remotes, repeat_remote->name);
			if (found != NULL) {
				code = get_code_by_name(found, repeat_code->name);
				if (code != NULL) {
					struct itimerval repeat_timer;

					repeat_timer.it_value.tv_sec = 0;
					repeat_timer.it_value.tv_usec = 0;
					repeat_timer.it_interval.tv_sec = 0;
					repeat_timer.it_interval.tv_usec = 0;

					found->last_code = code;
					found->last_send = repeat_remote->last_send;
					found->toggle_bit_mask_state = repeat_remote->toggle_bit_mask_state;
					found->min_remaining_gap = repeat_remote->min_remaining_gap;
					found->max_remaining_gap = repeat_remote->max_remaining_gap;

					setitimer(ITIMER_REAL, &repeat_timer, &repeat_timer);
					/* "atomic" (shouldn't be necessary any more) */
					repeat_remote = found;
					repeat_code = code;
					/* end "atomic" */
					setitimer(ITIMER_REAL, &repeat_timer, NULL);
					found = NULL;
				}
			} else {
				found = repeat_remote;
			}
		}
	}
	if (found == NULL && get_decoding() != free_remotes) {
		free_config(free_remotes);
		free_remotes = NULL;
	} else {
		log_trace("free_remotes still in use");
	}
}

struct pollfd_byname {
	struct pollfd sockfd;
	struct pollfd sockinet;
	struct pollfd curr_driver;
	struct pollfd clis[MAX_CLIENTS];
	struct pollfd peers[MAX_PEERS];
};

#define POLLFDS_SIZE (sizeof(struct pollfd_byname)/sizeof(pollfd))
<<<<<<< HEAD

static union {
	struct  pollfd_byname byname;
	struct  pollfd byindex[POLLFDS_SIZE];
} poll_fds;

=======
>>>>>>> a31b9f88

static union {
	struct  pollfd_byname byname;
	struct  pollfd byindex[POLLFDS_SIZE];
} poll_fds;


static int mywaitfordata(uint32_t maxusec)
{
	int i;
	int ret, reconnect;
	struct timeval tv, start, now, timeout, release_time;
	loglevel_t oldlevel;

	while (1) {
		do {
			/* handle signals */
			if (term)
				dosigterm(termsig);
			/* never reached */
			if (hup) {
				dosighup(SIGHUP);
				hup = 0;
			}
			if (alrm) {
				dosigalrm(SIGALRM);
				alrm = 0;
			}
			memset(&poll_fds, 0, sizeof(poll_fds));
			for (i = 0; i < (int)POLLFDS_SIZE; i += 1)
				poll_fds.byindex[i].fd = -1;

			poll_fds.byname.sockfd.fd = sockfd;
			poll_fds.byname.sockfd.events = POLLIN;

			if (listen_tcpip) {
				poll_fds.byname.sockinet.fd = sockinet;
				poll_fds.byname.sockinet.events = POLLIN;
			}
			if (use_hw() && curr_driver->rec_mode != 0 && curr_driver->fd != -1) {
				poll_fds.byname.curr_driver.fd = curr_driver->fd;
				poll_fds.byname.curr_driver.events = POLLIN;
			}

			for (i = 0; i < clin; i++) {
				/* Ignore this client until codes have been
				 * sent and it will get an answer. Otherwise
				 * we could mix up answer packets and send
				 * them back in the wrong order. */
				if (clis[i] != repeat_fd) {
					poll_fds.byname.clis[i].fd = clis[i];
					poll_fds.byname.clis[i].events = POLLIN;
				}
			}
			timerclear(&tv);
			reconnect = 0;
			for (i = 0; i < peern; i++) {
				if (peers[i]->socket != -1) {
					poll_fds.byname.peers[i].fd = peers[i]->socket;
					poll_fds.byname.peers[i].events = POLLIN;
				} else if (timerisset(&tv)) {
					if (timercmp(&tv, &peers[i]->reconnect, >))
						tv = peers[i]->reconnect;
				} else {
					tv = peers[i]->reconnect;
				}
			}
			if (timerisset(&tv)) {
				gettimeofday(&now, NULL);
				if (timercmp(&now, &tv, >)) {
					timerclear(&tv);
				} else {
					timersub(&tv, &now, &start);
					tv = start;
				}
				reconnect = 1;
			}
			gettimeofday(&start, NULL);
			if (maxusec > 0) {
				tv.tv_sec = maxusec / 1000000;
				tv.tv_usec = maxusec % 1000000;
			}
			if (curr_driver->fd == -1 && use_hw()) {
				/* try to reconnect */
				timerclear(&timeout);
				timeout.tv_sec = 1;

				if (timercmp(&tv, &timeout, >)
				    || (!reconnect && !timerisset(&tv)))
					tv = timeout;
			}
			get_release_time(&release_time);
			if (timerisset(&release_time)) {
				gettimeofday(&now, NULL);
				if (timercmp(&now, &release_time, >)) {
					timerclear(&tv);
				} else {
					struct timeval gap;

					timersub(&release_time, &now, &gap);
					if (!(timerisset(&tv)
					      || reconnect)
					    || timercmp(&tv, &gap, >))
						tv = gap;
				}
			}
			if (timerisset(&tv) || timerisset(&release_time) || reconnect)
				ret = curl_poll((struct pollfd *) &poll_fds.byindex,
					         POLLFDS_SIZE,
					         tv.tv_sec * 1000 + tv.tv_usec / 1000);
			else
				ret = curl_poll((struct pollfd*)&poll_fds.byindex,
					         POLLFDS_SIZE,
						 -1);

			if (ret == -1 && errno != EINTR) {
				log_perror_err("curl_poll()() failed");
				raise(SIGTERM);
				continue;
			}
			gettimeofday(&now, NULL);
			if (timerisset(&release_time) && timercmp(&now, &release_time, >)) {
				const char* release_message;
				const char* release_remote_name;
				const char* release_button_name;

				release_message =
					trigger_release_event(&release_remote_name,
							      &release_button_name);
				if (release_message) {
					input_message(release_message,
						      release_remote_name,
						      release_button_name,
						      0, 1);
				}
			}
			if (free_remotes != NULL)
				free_old_remotes();
			if (maxusec > 0) {
				if (ret == 0)
					return 0;
				if (time_elapsed(&start, &now) >= maxusec)
					return 0;
				maxusec -= time_elapsed(&start, &now);
			}
			if (reconnect)
				connect_to_peers();
		} while (ret == -1 && errno == EINTR);

		if (curr_driver->fd == -1 && use_hw() && curr_driver->init_func) {
			oldlevel = loglevel;
			lirc_log_setlevel(LIRC_ERROR);
			curr_driver->init_func();
			setup_hardware();
			lirc_log_setlevel(oldlevel);
		}
		for (i = 0; i < clin; i++) {
			if (poll_fds.byname.clis[i].revents & POLLIN) {
				poll_fds.byname.clis[i].revents = 0;
				if (get_command(clis[i]) == 0) {
					remove_client(clis[i]);
					i--;
				}
			}
		}
		for (i = 0; i < peern; i++) {
			if (peers[i]->socket != -1 && poll_fds.byname.peers[i].revents & POLLIN) {
				poll_fds.byname.peers[i].revents = 0;
				if (get_peer_message(peers[i]) == 0) {
					shutdown(peers[i]->socket, 2);
					close(peers[i]->socket);
					peers[i]->socket = -1;
					peers[i]->connection_failure = 1;
					gettimeofday(&peers[i]->reconnect, NULL);
					peers[i]->reconnect.tv_sec += 5;
				}
			}
		}

		if (poll_fds.byname.sockfd.revents & POLLIN) {
			poll_fds.byname.sockfd.revents = 0;
			log_trace("registering local client");
			add_client(sockfd);
		}
		if (poll_fds.byname.sockinet.revents & POLLIN) {
			poll_fds.byname.sockinet.revents = 0;
			log_trace("registering inet client");
			add_client(sockinet);
		}
		if (use_hw() && curr_driver->rec_mode != 0
		    && curr_driver->fd != -1
		    && poll_fds.byname.curr_driver.revents & POLLIN) {
			register_input();
			/* we will read later */
			return 1;
		}
	}
}

void loop(void)
{
	char* message;

	log_notice("lircd(%s) ready, using %s", curr_driver->name, lircdfile);
<<<<<<< HEAD
	if(useuinput) {
		// Don't wait for client to connect when using uinput (#161)
		if (curr_driver->init_func) {
			if (!curr_driver->init_func()) {
				log_warn("Failed to initialize hardware");
			}
		}
	}
=======
>>>>>>> a31b9f88
	while (1) {
		(void)mywaitfordata(0);
		if (!curr_driver->rec_func)
			continue;
		message = curr_driver->rec_func(remotes);

		if (message != NULL) {
			const char* remote_name;
			const char* button_name;
			int reps;

			if (curr_driver->drvctl_func && (curr_driver->features & LIRC_CAN_NOTIFY_DECODE))
				curr_driver->drvctl_func(DRVCTL_NOTIFY_DECODE, NULL);

			get_release_data(&remote_name, &button_name, &reps);

			input_message(message, remote_name, button_name, reps, 0);
		}
	}
}


static int opt2host_port(const char*		optarg_arg,
			 struct in_addr*	address,
			 unsigned short*	port,
			 char*			errmsg)
{
	char optarg[strlen(optarg_arg) + 1];

	strcpy(optarg, optarg_arg);
	long p;
	char* endptr;
	char* sep = strchr(optarg, ':');
	const char* port_str = sep ? sep + 1 : optarg;

	p = strtol(port_str, &endptr, 10);
	if (!*optarg || *endptr || p < 1 || p > USHRT_MAX) {
		sprintf(errmsg,
			"%s: bad port number \"%s\"\n", progname, port_str);
		return -1;
	}
	*port = (unsigned short int)p;
	if (sep) {
		*sep = '\0';
		if (!inet_aton(optarg, address)) {
			sprintf(errmsg,
				"%s: bad address \"%s\"\n", progname, optarg);
			return -1;
		}
	}
	return 0;
}


static void lircd_add_defaults(void)
{
	char level[4];

	snprintf(level, sizeof(level), "%d", lirc_log_defaultlevel());

	const char* const defaults[] = {
		"lircd:nodaemon",	"False",
		"lircd:permission",	DEFAULT_PERMISSIONS,
		"lircd:driver",		"default",
		"lircd:device",		NULL,
		"lircd:listen",		NULL,
		"lircd:connect",	NULL,
		"lircd:output",		LIRCD,
		"lircd:pidfile",	PIDFILE,
		"lircd:logfile",	"syslog",
		"lircd:debug",		level,
		"lircd:release",	"False",
		"lircd:release_suffix",	LIRC_RELEASE_SUFFIX,
		"lircd:allow-simulate",	"False",
		"lircd:dynamic-codes",	"False",
		"lircd:plugindir",	PLUGINDIR,
		"lircd:repeat-max",	DEFAULT_REPEAT_MAX,
		"lircd:configfile",	LIRCDCFGFILE,
		"lircd:driver-options",	"",
		"lircd:effective-user",	"",

		(const char*)NULL,	(const char*)NULL
	};
	options_add_defaults(defaults);
}


int parse_peer_connections(const char* opt)
{
	char buff[256];
	static const char* const SEP = ", ";
	char* host;

	if (opt == NULL)
		return 1;
	strncpy(buff, opt, sizeof(buff) - 1);
	for (host = strtok(buff, SEP); host; host = strtok(NULL, SEP)) {
		if (!add_peer_connection(host))
			return 0;
	}
	return 1;
}


static void lircd_parse_options(int argc, char** const argv)
{
	int c;
	const char* optstring = "A:e:O:hvnp:iH:d:o:U:P:l::L:c:r::aR:D::Yu";

	strncpy(progname, "lircd", sizeof(progname));
	optind = 1;
	lircd_add_defaults();
	while ((c = getopt_long(argc, argv, optstring, lircd_options, NULL))
	       != -1) {
		switch (c) {
		case 'h':
			fputs(help, stdout);
			exit(EXIT_SUCCESS);
		case 'v':
			printf("lircd %s\n", VERSION);
			exit(EXIT_SUCCESS);
		case 'e':
			if (getuid() != 0) {
				log_warn("Trying to set user while"
					 " not being root");
			}
			options_set_opt("lircd:effective-user", optarg);
			break;
		case 'O':
			break;
		case 'n':
			options_set_opt("lircd:nodaemon", "True");
			break;
                case 'i':
			options_set_opt("lircd:immediate-init", "True");
			break;
		case 'p':
			options_set_opt("lircd:permission", optarg);
			break;
		case 'H':
			options_set_opt("lircd:driver", optarg);
			break;
		case 'd':
			options_set_opt("lircd:device", optarg);
			break;
		case 'P':
			options_set_opt("lircd:pidfile", optarg);
			break;
		case 'L':
			options_set_opt("lircd:logfile", optarg);
			break;
		case 'o':
			options_set_opt("lircd:output", optarg);
			break;
		case 'l':
			options_set_opt("lircd:listen",
					optarg ? optarg : "0.0.0.0:8765");
			break;
		case 'c':
			options_set_opt("lircd:connect", optarg);
			break;
		case 'D':
			loglevel_opt = (loglevel_t) options_set_loglevel(
				optarg ? optarg : "debug");
			if (loglevel_opt == LIRC_BADLEVEL) {
				fprintf(stderr, DEBUG_HELP, optarg);
				exit(EXIT_FAILURE);
			}
			break;
		case 'a':
			options_set_opt("lircd:allow-simulate", "True");
			break;
		case 'r':
			options_set_opt("lircd:release", "True");
			if (optarg)
				options_set_opt("lircd:release_suffix", optarg);
			break;
		case 'U':
			options_set_opt("lircd:plugindir", optarg);
			break;
		case 'u':fputs("--uinput is replaced by lircd-uinput(8)\n",
				 stderr);
			exit(1);
		case 'R':
			options_set_opt("lircd:repeat-max", optarg);
			break;
		case 'Y':
			options_set_opt("lircd:dynamic-codes", "True");
			break;
		case 'A':
			options_set_opt("lircd:driver-options", optarg);
			break;
		default:
			printf("Usage: %s [options] [config-file]\n", progname);
			exit(EXIT_FAILURE);
		}
	}
	if (optind == argc - 1) {
		options_set_opt("lircd:configfile", argv[optind]);
	} else if (optind != argc) {
		fprintf(stderr, "%s: invalid argument count\n", progname);
		exit(EXIT_FAILURE);
	}
}


static const char* optvalue(const char* key)
{
	const char* s = options_getstring(key);
	return s ? s : "(null)";
}


static void log_daemon(void)
{
	FILE* f;
	char buff [256];

	log_notice("Version: lircd " VERSION);
	f = popen("uname -a", "r");
	if (f == NULL) {
		log_notice("Cannot run uname -a");
	} else {
		if (fgets(buff, sizeof(buff), f) != NULL) {
			const char* s = strtok(buff, "\n");
			log_notice("System info: %s", s);
		}
	}
}


static void log_options(void)
{
	char buff[128];

	log_notice("Options: driver: %s", optvalue("lircd:driver"));
	log_notice("Options: output: %s", lircdfile);
	log_notice("Options: nodaemon: %d", nodaemon);
	log_notice("Options: plugindir: %s", optvalue("lircd:plugindir"));
	log_notice("Options: logfile: %s", optvalue("lircd:logfile"));
	log_notice("Options: immediate-init: %d",
		   options_getboolean("lircd:immediate-init"));
	log_notice("Options: permission: %o",
		   oatoi(optvalue("lircd:permission")));
	log_notice("Options: driver-options: %s",
		   optvalue("lircd:driver-options"));
	log_notice("Options: pidfile: %s", pidfile);
	log_notice("Options: listen: %d", listen_tcpip);
	if (listen_tcpip) {
		log_notice("Options: listen_port: %d", port);
		inet_ntop(AF_INET, &address, buff, sizeof(buff));
		log_notice("Options: listen address: %s", buff);
	}
	log_notice("Options: connect: %s", optvalue("lircd:connect"));
	log_notice("Options: userelease: %d", userelease);
	log_notice("Options: effective_user: %s",
		   optvalue("lircd:effective_user"));
	log_notice("Options: release_suffix: %s",
		   optvalue("lircd:release_suffix"));
	log_notice("Options: allow_simulate: %d", allow_simulate);
	log_notice("Options: repeat_max: %d", repeat_max);
	log_notice("Options: configfile: %s", optvalue("lircd:configfile"));
	log_notice("Options: dynamic_codes: %s",
		   optvalue("lircd:dynamic_codes"));
}


static void log_driver(void)
{
	log_notice("Current driver: %s", curr_driver->name);
	log_notice("Driver API version: %d", curr_driver->api_version);
	log_notice("Driver  version: %s", curr_driver->driver_version);
	if (curr_driver->info)
		log_notice("Driver  info: %s", curr_driver->info);
}


int main(int argc, char** argv)
{
	struct sigaction act;
	mode_t permission;
	const char* device = NULL;
	char errmsg[128];
	const char* opt;
	int immediate_init = 0;

	address.s_addr = htonl(INADDR_ANY);
	hw_choose_driver(NULL);
	options_load(argc, argv, NULL, lircd_parse_options);
	opt = options_getstring("lircd:debug");
	if (options_set_loglevel(opt) == LIRC_BADLEVEL) {
		fprintf(stderr, "Bad configuration loglevel:%s\n", opt);
		fprintf(stderr, DEBUG_HELP, optarg);
		fprintf(stderr, "Falling back to 'info'\n");
	}
	opt = options_getstring("lircd:logfile");
	if (opt != NULL)
		lirc_log_set_file(opt);
	lirc_log_open("lircd", 0, LIRC_INFO);
	log_daemon();

	immediate_init = options_getboolean("lircd:immediate-init");
	nodaemon = options_getboolean("lircd:nodaemon");
	opt = options_getstring("lircd:permission");
	if (oatoi(opt) == -1) {
		fprintf(stderr, "%s: Invalid mode %s\n", progname, opt);
		return EXIT_FAILURE;
	}
	permission = oatoi(opt);
	device = options_getstring("lircd:device");
	opt = options_getstring("lircd:driver");
	if (strcmp(opt, "help") == 0 || strcmp(opt, "?") == 0) {
		hw_print_drivers(stdout);
		return EXIT_SUCCESS;
	}
	if (hw_choose_driver(opt) != 0) {
		fprintf(stderr, "Driver `%s' not found or not loadable", opt);
		fprintf(stderr, " (wrong or missing -U/--plugindir?).\n");
<<<<<<< HEAD
		fputs("Use lirc-lsplugins(1) to list available drivers.\n",
                      stderr);
=======
		fputs("\nAvailable drivers:\n",
		       stderr);
>>>>>>> a31b9f88
		hw_print_drivers(stderr);
		return EXIT_FAILURE;
	}
	curr_driver->open_func(device);
	drv_handle_options(options_getstring("lircd:driver-options"));
	pidfile = options_getstring("lircd:pidfile");
	lircdfile = options_getstring("lircd:output");
	opt = options_getstring("lircd:logfile");
	if (opt != NULL)
		lirc_log_set_file(opt);
	if (options_getstring("lircd:listen") != NULL) {
		listen_tcpip = 1;
		opt = options_getstring("lircd:listen");
		if (opt) {
			if (opt2host_port(opt, &address, &port, errmsg) != 0) {
				fputs(errmsg, stderr);
				return EXIT_FAILURE;
			}
		} else {
			port = LIRC_INET_PORT;
		}
	}
	opt = options_getstring("lircd:connect");
	if (!parse_peer_connections(opt))
		return(EXIT_FAILURE);
	loglevel_opt = (loglevel_t) options_getint("lircd:debug");
	userelease = options_getboolean("lircd:release");
	set_release_suffix(options_getstring("lircd:release_suffix"));
	allow_simulate = options_getboolean("lircd:allow-simulate");
<<<<<<< HEAD
#       if defined(__linux__)
	useuinput = options_getboolean("lircd:uinput");
	if (useuinput)
		log_warn("--uinput is deprecated, check the lircd manpage.");
#       endif
=======
>>>>>>> a31b9f88
	repeat_max = options_getint("lircd:repeat-max");
	configfile = options_getstring("lircd:configfile");
	curr_driver->open_func(device);
	if (strcmp(curr_driver->name, "null") == 0 && peern == 0) {
		fprintf(stderr, "%s: there's no hardware I can use and no peers are specified\n", progname);
		return EXIT_FAILURE;
	}
	if (curr_driver->device != NULL && strcmp(curr_driver->device, lircdfile) == 0) {
		fprintf(stderr, "%s: refusing to connect to myself\n", progname);
		fprintf(stderr, "%s: device and output must not be the same file: %s\n",
			progname, lircdfile);
		return EXIT_FAILURE;
	}
	log_options();
	log_driver();

	signal(SIGPIPE, SIG_IGN);

	start_server(permission, nodaemon, loglevel_opt);

	act.sa_handler = sigterm;
	sigfillset(&act.sa_mask);
	act.sa_flags = SA_RESTART;      /* don't fiddle with EINTR */
	sigaction(SIGTERM, &act, NULL);
	sigaction(SIGINT, &act, NULL);

	act.sa_handler = sigalrm;
	sigemptyset(&act.sa_mask);
	act.sa_flags = SA_RESTART;      /* don't fiddle with EINTR */
	sigaction(SIGALRM, &act, NULL);

	act.sa_handler = dosigterm;
	sigemptyset(&act.sa_mask);
	act.sa_flags = SA_RESTART;
	sigaction(SIGUSR1, &act, NULL);

	remotes = NULL;
	config();		/* read config file */
	set_waitfordata_func(mywaitfordata);  /* receive uses my waitfordata.*/

	act.sa_handler = sighup;
	sigemptyset(&act.sa_mask);
	act.sa_flags = SA_RESTART;      /* don't fiddle with EINTR */
	sigaction(SIGHUP, &act, NULL);

	if (immediate_init && curr_driver->init_func) {
		log_info("Doing immediate init, as requested");
		int status = curr_driver->init_func();
		if (status)
			setup_hardware();
		else {
			log_error("Failed to initialize hardware");
			return(EXIT_FAILURE);
		}
		if (curr_driver->deinit_func) {
			int status = curr_driver->deinit_func();
			if (!status)
				log_error("Failed to de-initialize hardware");
		}
	}

	/* ready to accept connections */
	if (!nodaemon)
		daemonize();

	loop();

	/* never reached */
	return EXIT_SUCCESS;
}<|MERGE_RESOLUTION|>--- conflicted
+++ resolved
@@ -55,15 +55,6 @@
 #include <sys/file.h>
 #include <pwd.h>
 #include <poll.h>
-<<<<<<< HEAD
-
-#if defined(__linux__)
-#include <linux/input.h>
-#include <linux/uinput.h>
-#include "lirc/input_map.h"
-#endif
-=======
->>>>>>> a31b9f88
 
 #ifdef HAVE_SYSTEMD
 #include "systemd/sd-daemon.h"
@@ -78,22 +69,12 @@
 
 #include "lirc_private.h"
 
-<<<<<<< HEAD
-#ifdef HAVE_INT_GETGROUPLIST_GROUPS
-#define lirc_gid int
-#else
-#define lirc_gid gid_t
-#endif
-
-#ifdef DARWIN
-=======
 #ifndef HAVE_CLOCK_GETTIME
 
 #ifndef HAVE_MACH_MACH_TIME_H
 #error "Cannot build without clock_gettime.h or mach_time.h"
 #endif
 
->>>>>>> a31b9f88
 #include <mach/mach_time.h>
 #define CLOCK_REALTIME 0
 #define CLOCK_MONOTONIC SYSTEM_CLOCK
@@ -110,12 +91,8 @@
 		   (double)timebase.numer)/((double)timebase.denom * 1e9);
 	return 0;
 }
-<<<<<<< HEAD
-#endif
-=======
 
 #endif  // HAVE_CLOCK_GETTIME
->>>>>>> a31b9f88
 
 
 /****************************************************************************
@@ -172,12 +149,6 @@
 	"\t -Y --dynamic-codes\t\tEnable dynamic code generation\n"
 	"\t -A --driver-options=key:value[|key:value...]\n"
 	"\t\t\t\t\tSet driver options\n"
-<<<<<<< HEAD
-#       if defined(__linux__)
-	"\t -u --uinput\t\t\tgenerate Linux input events\n"
-#       endif
-=======
->>>>>>> a31b9f88
 	"\t -e --effective-user=uid\t\tRun as uid after init as root\n"
 	"\t -R --repeat-max=limit\t\tallow at most this many repeats\n";
 
@@ -204,13 +175,7 @@
 	{ "dynamic-codes",  no_argument,       NULL, 'Y' },
 	{ "driver-options", required_argument, NULL, 'A' },
 	{ "effective-user", required_argument, NULL, 'e' },
-<<<<<<< HEAD
-#        if defined(__linux__)
-	{ "uinput",	    no_argument,       NULL, 'u' },
-#        endif
-=======
 	{ "uinput",         no_argument,       NULL, 'u' },
->>>>>>> a31b9f88
 	{ "repeat-max",	    required_argument, NULL, 'R' },
 	{ 0,		    0,		       0,    0	 }
 };
@@ -504,11 +469,7 @@
 			val = max_timeout;
 	}
 
-<<<<<<< HEAD
-	if (curr_driver->drvctl_func(LIRC_SET_REC_TIMEOUT, &val) == -1) {
-=======
 	if (curr_driver->drvctl_func(LIRC_SET_REC_TIMEOUT, &val) != 0) {
->>>>>>> a31b9f88
 		log_error("could not set timeout");
 		log_perror_err(__func__);
 		return 0;
@@ -615,7 +576,7 @@
 			log_info("removed client");
 
 			clin--;
-			if (!useuinput && !use_hw() && curr_driver->deinit_func)
+			if (!use_hw() && curr_driver->deinit_func)
 				curr_driver->deinit_func();
 			for (; i < clin; i++)
 				clis[i] = clis[i + 1];
@@ -709,49 +670,6 @@
 	}
 }
 
-<<<<<<< HEAD
-int setup_uinputfd(const char* name)
-{
-#if defined(__linux__)
-	int fd;
-	int key;
-	struct uinput_user_dev dev;
-
-	fd = open("/dev/input/uinput", O_RDWR);
-	if (fd == -1) {
-		fd = open("/dev/uinput", O_RDWR);
-		if (fd == -1) {
-			fd = open("/dev/misc/uinput", O_RDWR);
-			if (fd == -1) {
-				perrorf("could not open %s", "uinput");
-				return -1;
-			}
-		}
-	}
-	memset(&dev, 0, sizeof(dev));
-	strncpy(dev.name, name, sizeof(dev.name));
-	dev.name[sizeof(dev.name) - 1] = 0;
-	if (write(fd, &dev, sizeof(dev)) != sizeof(dev) || ioctl(fd, UI_SET_EVBIT, EV_KEY) != 0
-	    || ioctl(fd, UI_SET_EVBIT, EV_REP) != 0)
-		goto setup_error;
-
-	for (key = KEY_RESERVED; key <= KEY_UNKNOWN; key++)
-		if (ioctl(fd, UI_SET_KEYBIT, key) != 0)
-			goto setup_error;
-
-	if (ioctl(fd, UI_DEV_CREATE) != 0)
-		goto setup_error;
-	return fd;
-
-setup_error:
-	perrorf("could not setup %s", "uinput");
-	close(fd);
-#endif
-	return -1;
-}
-
-=======
->>>>>>> a31b9f88
 void nolinger(int sock)
 {
 	static struct linger linger = { 0, 0 };
@@ -765,11 +683,7 @@
 {
 	const char* user;
 	struct passwd* pw;
-<<<<<<< HEAD
-	lirc_gid groups[32];
-=======
 	GETGROUPS_T groups[32];
->>>>>>> a31b9f88
 	int group_cnt = sizeof(groups)/sizeof(gid_t);
 	char groupnames[256] = {0};
 	char buff[12];
@@ -1839,41 +1753,6 @@
 
 	if (!release || userelease)
 		broadcast_message(message);
-<<<<<<< HEAD
-
-#ifdef __linux__
-	if (uinputfd == -1 || reps >= 2)
-		return;
-
-	linux_input_code input_code;
-
-	if (get_input_code(button_name, &input_code) != -1) {
-		struct input_event event;
-
-		memset(&event, 0, sizeof(event));
-		event.type = EV_KEY;
-		event.code = input_code;
-		event.value = release ? 0 : (reps > 0 ? 2 : 1);
-		if (write(uinputfd, &event, sizeof(event)) != sizeof(event)) {
-			log_perror_err("writing to uinput failed");
-		}
-
-		/* Need to write sync event */
-		memset(&event, 0, sizeof(event));
-		event.type = EV_SYN;
-		event.code = SYN_REPORT;
-		event.value = 0;
-		if (write(uinputfd, &event, sizeof(event)) != sizeof(event)) {
-			log_perror_err("writing EV_SYN to uinput failed");
-		}
-	} else {
-		log_debug(
-			  "Dropping non-standard symbol %s in uinput mode",
-			  button_name == NULL ? "Null" : button_name);
-	}
-#endif
-=======
->>>>>>> a31b9f88
 }
 
 
@@ -1972,15 +1851,6 @@
 };
 
 #define POLLFDS_SIZE (sizeof(struct pollfd_byname)/sizeof(pollfd))
-<<<<<<< HEAD
-
-static union {
-	struct  pollfd_byname byname;
-	struct  pollfd byindex[POLLFDS_SIZE];
-} poll_fds;
-
-=======
->>>>>>> a31b9f88
 
 static union {
 	struct  pollfd_byname byname;
@@ -2185,17 +2055,6 @@
 	char* message;
 
 	log_notice("lircd(%s) ready, using %s", curr_driver->name, lircdfile);
-<<<<<<< HEAD
-	if(useuinput) {
-		// Don't wait for client to connect when using uinput (#161)
-		if (curr_driver->init_func) {
-			if (!curr_driver->init_func()) {
-				log_warn("Failed to initialize hardware");
-			}
-		}
-	}
-=======
->>>>>>> a31b9f88
 	while (1) {
 		(void)mywaitfordata(0);
 		if (!curr_driver->rec_func)
@@ -2514,13 +2373,8 @@
 	if (hw_choose_driver(opt) != 0) {
 		fprintf(stderr, "Driver `%s' not found or not loadable", opt);
 		fprintf(stderr, " (wrong or missing -U/--plugindir?).\n");
-<<<<<<< HEAD
-		fputs("Use lirc-lsplugins(1) to list available drivers.\n",
-                      stderr);
-=======
 		fputs("\nAvailable drivers:\n",
 		       stderr);
->>>>>>> a31b9f88
 		hw_print_drivers(stderr);
 		return EXIT_FAILURE;
 	}
@@ -2550,14 +2404,6 @@
 	userelease = options_getboolean("lircd:release");
 	set_release_suffix(options_getstring("lircd:release_suffix"));
 	allow_simulate = options_getboolean("lircd:allow-simulate");
-<<<<<<< HEAD
-#       if defined(__linux__)
-	useuinput = options_getboolean("lircd:uinput");
-	if (useuinput)
-		log_warn("--uinput is deprecated, check the lircd manpage.");
-#       endif
-=======
->>>>>>> a31b9f88
 	repeat_max = options_getint("lircd:repeat-max");
 	configfile = options_getstring("lircd:configfile");
 	curr_driver->open_func(device);
