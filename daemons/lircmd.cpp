--- conflicted
+++ resolved
@@ -744,21 +744,15 @@
 
 	snprintf(level, sizeof(level), "%d", lirc_log_defaultlevel());
 	const char* socket = options_getstring("lircd:output");
-<<<<<<< HEAD
-=======
 	const char* loglevel = options_getstring("lircmd:debug");
 	loglevel = loglevel ? loglevel : options_getstring("lircd:debug");
->>>>>>> a31b9f88
 
 	const char* const defaults[] = {
 		"lircmd:nodaemon",   "False",
 		"lircmd:uinput",     "False",
 		"lircmd:configfile", LIRCMDCFGFILE,
 		"lircmd:socket",     socket ? socket : LIRCD,
-<<<<<<< HEAD
-=======
 		"lircmd:debug",      loglevel ? loglevel : "notice",
->>>>>>> a31b9f88
 		(const char*)NULL,   (const char*)NULL
 	};
 	options_add_defaults(defaults);
