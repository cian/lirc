## Process this file with automake to produce Makefile.in
ACLOCAL_AMFLAGS         = -I m4

AM_CPPFLAGS             = -I$(top_srcdir) -I$(top_srcdir)/lib -Wall
<<<<<<< HEAD
AM_CPPFLAGS             += -std=c++11 -Wp,-D_FORTIFY_SOURCE=2 @osflags@
=======
AM_CPPFLAGS             += -std=c++11 -Wp,-D_FORTIFY_SOURCE=2
AM_CPPFLAGS             += @kernel_header_flags@
>>>>>>> a31b9f88
AM_LDFLAGS              = -lpthread $(SYSTEMD_LIBS)

CLEANFILES              = *~

varrundir               = $(localstatedir)/run

bin_PROGRAMS            = lircrcd

lircrcd_SOURCES         = lircrcd.cpp
lircrcd_LDADD           = ../lib/liblirc_client.la

sbin_PROGRAMS           = lircd lircmd

<<<<<<< HEAD
if HAVE_UINPUT
=======
if ENABLE_UINPUT
>>>>>>> a31b9f88
sbin_PROGRAMS           += lircd-uinput
endif

lircd_SOURCES           = lircd.cpp
lircd_LDADD             = ../lib/liblirc.la

lircd_uinput_SOURCES    = lircd-uinput.cpp
lircd_uinput_LDADD     = ../lib/liblirc.la

lircmd_SOURCES          = lircmd.cpp
lircmd_LDADD            = ../lib/liblirc.la
lircmd_CPPFLAGS         = $(AM_CPPFLAGS) 
if ENABLE_UINPUT
lircmd_CPPFLAGS         += -DUSE_UINPUT
endif


install-exec-local:
	test -d  $(DESTDIR)$(varrundir)/$(PACKAGE) \
		 || mkdir -p $(DESTDIR)$(varrundir)/$(PACKAGE)
uninstall-local:
	-$(RM) $(DESTDIR)$(varrundir)/$(PACKAGE)/lircd

checkfiles:
	../git-tools/checkfiles $(SOURCES)<|MERGE_RESOLUTION|>--- conflicted
+++ resolved
@@ -2,12 +2,8 @@
 ACLOCAL_AMFLAGS         = -I m4
 
 AM_CPPFLAGS             = -I$(top_srcdir) -I$(top_srcdir)/lib -Wall
-<<<<<<< HEAD
-AM_CPPFLAGS             += -std=c++11 -Wp,-D_FORTIFY_SOURCE=2 @osflags@
-=======
 AM_CPPFLAGS             += -std=c++11 -Wp,-D_FORTIFY_SOURCE=2
 AM_CPPFLAGS             += @kernel_header_flags@
->>>>>>> a31b9f88
 AM_LDFLAGS              = -lpthread $(SYSTEMD_LIBS)
 
 CLEANFILES              = *~
@@ -21,11 +17,7 @@
 
 sbin_PROGRAMS           = lircd lircmd
 
-<<<<<<< HEAD
-if HAVE_UINPUT
-=======
 if ENABLE_UINPUT
->>>>>>> a31b9f88
 sbin_PROGRAMS           += lircd-uinput
 endif
 
