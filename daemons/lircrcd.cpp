--- conflicted
+++ resolved
@@ -68,10 +68,6 @@
 
 struct pfd_byname{
 	struct pollfd sockfd;
-<<<<<<< HEAD
-	struct pollfd lircdfd;
-=======
->>>>>>> a31b9f88
 	struct pollfd clis[MAX_CLIENTS];
 };
 
@@ -361,30 +357,6 @@
 	index = get_client_index(fd);
 	if (index == -1)
 		return send_error(fd, message, "identify yourself first!\n");
-<<<<<<< HEAD
-	if (clis[index].pending_code != NULL)
-		return send_error(fd, message, "protocol error\n");
-
-	log_trace2("%s asking for code -%s-", clis[index].ident_string, arguments);
-
-	ei = clis[index].first_event;
-	if (ei != NULL) {
-		log_trace2("compare: -%s- -%s-", ei->code, arguments);
-		if (strcmp(ei->code, arguments) == 0) {
-			ci = ei->first;
-			if (ci != NULL) {
-				log_trace2("result: -%s-", ci->config_string);
-				ret = send_result(fd, message, ci->config_string);
-				ei->first = ci->next;
-				free(ci->config_string);
-				free(ci);
-				return ret;
-			}
-			clis[index].first_event = ei->next;
-			free(ei->code);
-			free(ei);
-			return send_success(fd, message);
-=======
 	log_trace2("%s asking for code -%s-", clis[index].ident_string, arguments);
 
 	if (clis[index].last_code == arguments) {
@@ -393,7 +365,6 @@
 			std::string s = clis[index].pending_strings.front();
 			clis[index].pending_strings.pop_front();
 			return send_result(fd, message, s.c_str());
->>>>>>> a31b9f88
 		} else {
 			clis[index].last_code = "A never used code";
 			return send_success(fd, message);
@@ -607,11 +578,7 @@
 
 
 
-<<<<<<< HEAD
-static void loop(int sockfd, int lircdfd)
-=======
 static void loop(int sockfd)
->>>>>>> a31b9f88
 {
 	static const int POLLFDS_SIZE =
 		sizeof(struct pfd_byname) / sizeof(struct pollfd);
@@ -634,11 +601,6 @@
 				poll_fds.byindex[i].fd = -1;
 			poll_fds.byname.sockfd.fd = sockfd;
 			poll_fds.byname.sockfd.events = POLLIN;
-<<<<<<< HEAD
-			poll_fds.byname.lircdfd.fd = lircdfd;
-			poll_fds.byname.lircdfd.events = POLLIN;
-=======
->>>>>>> a31b9f88
 
 			for (i = 0; i < clin; i++) {
 				poll_fds.byname.clis[i].fd = clis[i].fd;
@@ -672,127 +634,7 @@
 			log_trace("registering local client");
 			add_client(sockfd);
 		}
-<<<<<<< HEAD
-		if (poll_fds.byname.lircdfd.revents & POLLIN) {
-			if (!handle_input()) {
-				while (clin > 0)
-					remove_client(0);
-				log_error("connection lost");
-				return;
-			}
-		}
-	}
-}
-
-static int schedule(int index, char* config_string)
-{
-	struct event_info* e;
-	struct config_info* c;
-	struct config_info* n;
-
-	log_trace1("schedule(%s): -%s-", clis[index].ident_string, config_string);
-
-	e = clis[index].first_event;
-	while (e->next)
-		e = e->next;
-
-	c = e->first;
-	while (c && c->next)
-		c = c->next;
-
-	n = (struct config_info*) malloc(sizeof(*c));
-
-	if (n == NULL)
-		return 0;
-
-	n->config_string = strdup(config_string);
-
-	if (n->config_string == NULL) {
-		free(n);
-		return 0;
-	}
-	n->next = NULL;
-
-	if (c == NULL)
-		e->first = n;
-	else
-		c->next = n;
-	return 1;
-}
-
-static int handle_input(void)
-{
-	char* code;
-	char* config_string;
-	char* prog;
-	int ret;
-	struct event_info* e;
-	struct event_info* n;
-	int i;
-
-	log_trace("input from lircd");
-	if (lirc_nextcode(&code) != 0)
-		return 0;
-
-	for (i = 0; i < clin; i++) {
-		n = (struct event_info*) malloc(sizeof(*n));
-
-		if (n == NULL)
-			return 0;
-
-		n->code = strdup(code);
-
-		if (n->code == NULL) {
-			free(n);
-			return 0;
-		}
-
-		/* remove trailing \n */
-		n->code[strlen(n->code) - 1] = 0;
-
-		n->first = NULL;
-		n->next = NULL;
-
-		e = clis[i].first_event;
-		while (e && e->next)
-			e = e->next;
-
-		if (e == NULL)
-			clis[i].first_event = n;
-		else
-			e->next = n;
-	}
-	log_trace2("input from lircd: \"%s\"", code);
-	while ((ret = lirc_code2charprog(config, code, &config_string, &prog)) == 0 && config_string != NULL) {
-		int i;
-
-		log_trace2("%s: -%s-", prog, config_string);
-		for (i = 0; i < clin; i++) {
-			if (strcmp(prog, clis[i].ident_string) == 0)
-				if (!schedule(i, config_string))
-					return 0;
-		}
-	}
-	for (i = 0; i < clin; i++) {
-		if (clis[i].pending_code != NULL) {
-			char message[strlen(clis[i].pending_code) + 1];
-			char* backup;
-
-			log_trace2("pending_code(%s): -%s-", clis[i].ident_string, clis[i].pending_code);
-			backup = clis[i].pending_code;
-			clis[i].pending_code = NULL;
-
-			sprintf(message, "CODE %s\n", backup);
-			(void)code_func(clis[i].fd, message, backup);
-			free(backup);
-		}
-	}
-	free(code);
-
-	return 1;
-=======
-	}
->>>>>>> a31b9f88
+	}
 }
 
 int main(int argc, char** argv)
@@ -894,11 +736,7 @@
 	sigaction(SIGHUP, &act, NULL);
 
 	log_notice("%s started", progname);
-<<<<<<< HEAD
-	loop(socket, lircdfd);
-=======
 	loop(socket);
->>>>>>> a31b9f88
 
 	closelog();
 	shutdown(socket, 2);
