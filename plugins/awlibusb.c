--- conflicted
+++ resolved
@@ -88,11 +88,7 @@
 	.api_version	= 3,
 	.driver_version = "0.9.3",
 	.info		= "No info available.",
-<<<<<<< HEAD
-	.device_hint    = "/dev/ttyUSB*",
-=======
 	.device_hint    = "drvctl",
->>>>>>> a31b9f88
 };
 #else
 const struct driver hw_awlibusb = {
@@ -112,11 +108,7 @@
 	.drvctl_func	= drvctl_func,
 	.readdata	= NULL,
 	.info		= "No info available.",
-<<<<<<< HEAD
-	.device_hint    = "/dev/ttyUSB*",
-=======
 	.device_hint    = "drvctl",
->>>>>>> a31b9f88
 };
 #endif
 
