--- conflicted
+++ resolved
@@ -111,11 +111,7 @@
 	.api_version	= 3,
 	.driver_version = "0.9.3",
 	.info		= "See file://" PLUGINDOCS "/atwf83.html",
-<<<<<<< HEAD
-	.device_hint    = "/dev/hidraw*",
-=======
 	.device_hint    = "drvctl"
->>>>>>> a31b9f88
 };
 
 const struct driver* hardwares[] = { &hw_atwf83, (const struct driver*)NULL };
