--- conflicted
+++ resolved
@@ -36,8 +36,6 @@
 static void* zotac_repeat(void* arg);
 static int zotac_getcode(void);
 static int drvctl_func(unsigned int cmd, void* arg);
-
-static const logchannel_t logchannel = LOG_DRIVER;
 
 static const logchannel_t logchannel = LOG_DRIVER;
 
@@ -87,11 +85,7 @@
 	.api_version	= 3,
 	.driver_version = "0.9.3",
 	.info		= "No info available",
-<<<<<<< HEAD
-	.device_hint    = "/dev/usb/hiddev*",
-=======
 	.device_hint    = "drvctl",
->>>>>>> a31b9f88
 };
 #endif
 
