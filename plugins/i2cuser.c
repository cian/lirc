/*
 * Remote control driver for I2C-attached devices from userspace
 *
 * Copyright 2006, 2007 Adam Sampson <ats@offog.org>
 *
 * This does the same job as the lirc_i2c kernel driver and hw_default, but
 * entirely in userspace -- which avoids the need to build the kernel module,
 * and should make this easier to port to other OSs in the future.
 *
 * At the moment, this only supports plain Hauppauge cards, since that's what
 * I've got. To add support for more types of devices, look at lirc_i2c.
 *
 * Based on:
 * Remote control driver for the Creative iNFRA CDrom
 *   by Leonid Froenchenko <lfroen@il.marvell.com>
 * i2c IR lirc plugin for Hauppauge and Pixelview cards
 *   Copyright (c) 2000 Gerd Knorr <kraxel@goldbach.in-berlin.de>
 * Userspace (libusb) driver for ATI/NVidia/X10 RF Remote.
 *   Copyright (C) 2004 Michael Gold <mgold@scs.carleton.ca>
 *
 *  This program is free software; you can redistribute it and/or modify
 *  it under the terms of the GNU General Public License as published by
 *  the Free Software Foundation; either version 2 of the License, or
 *  (at your option) any later version.
 *
 *  This program is distributed in the hope that it will be useful,
 *  but WITHOUT ANY WARRANTY; without even the implied warranty of
 *  MERCHANTABILITY or FITNESS FOR A PARTICULAR PURPOSE.  See the
 *  GNU General Public License for more details.
 *
 *  You should have received a copy of the GNU General Public License
 *  along with this program; if not, write to the Free Software
 *  Foundation, Inc., 51 Franklin Street, Fifth Floor, Boston, MA  02110-1301, USA.
 */

#ifdef HAVE_CONFIG_H
# include <config.h>
#endif

#include <stdio.h>
#include <stdlib.h>
#include <string.h>
#include <errno.h>
#include <sys/types.h>
#include <sys/wait.h>
#include <sys/stat.h>
#include <sys/ioctl.h>
#include <fcntl.h>
#include <unistd.h>
#include <dirent.h>
#include <time.h>
#include <signal.h>
#include <linux/i2c-dev.h>
#ifndef I2C_SLAVE               /* hack */
#include <linux/i2c.h>
#endif

#include "lirc_driver.h"

/* The number of bits and bytes in a code. */
#define CODE_SIZE_BITS 13
#define CODE_SIZE 2

/* The I2C address of the device to use. */
#define IR_ADDR 0x1a

/* The time that a key must be held down before it repeats (in seconds). */
#define REPEAT_TIME 0.3

static const logchannel_t logchannel = LOG_DRIVER;

static int i2cuser_init(void);
static int i2cuser_deinit(void);
static void i2cuser_read_loop(int fd);
static char* i2cuser_rec(struct ir_remote* remotes);

const struct driver hw_i2cuser = {
	.name		= "i2cuser",
	.device		= "auto",
	.features	= LIRC_CAN_REC_LIRCCODE,
	.send_mode	= 0,
	.rec_mode	= LIRC_MODE_LIRCCODE,
	.code_length	= CODE_SIZE_BITS,
	.init_func	= i2cuser_init,
	.deinit_func	= i2cuser_deinit,
	.open_func	= default_open,
	.close_func	= default_close,
	.send_func	= NULL,
	.rec_func	= i2cuser_rec,
	.decode_func	= receive_decode,
	.drvctl_func	= NULL,
	.readdata	= NULL,
	.api_version	= 3,
	.driver_version = "0.9.3",
	.info		= "No info available",
<<<<<<< HEAD
	.device_hint    = "/dev/lirc*",
=======
	.device_hint    = "/dev/i2c-*",
>>>>>>> a31b9f88
};


const struct driver* hardwares[] = { &hw_i2cuser, (const struct driver*)NULL };


/* FD of the i2c device. Since it's not selectable, we give the lircd core a
 * pipe and poll it ourself in a separate process. */
static int i2c_fd = -1;
/* The device name. */
char device_name[256];
/* PID of the child process. */
static pid_t child = -1;

/* Hunt for the appropriate i2c device and open it. */
static int open_i2c_device(void)
{
	const char* adapter_dir = "/sys/class/i2c-adapter";
	DIR* dir;
	int found;

	dir = opendir(adapter_dir);
	if (dir == NULL) {
		log_error("Cannot list i2c-adapter dir %s", adapter_dir);
		return -1;
	}
	found = -1;

	while (1) {
		char s[256];
		FILE* f;
		struct dirent* de;

		de = readdir(dir);
		if (de == NULL)
			break;
		if (de->d_name[0] == '.')
			continue;

		/* Kernels 2.6.22 and later had the name here: */
		snprintf(s, sizeof(s), "%s/%s/name", adapter_dir, de->d_name);

		f = fopen(s, "r");
		if (f == NULL) {
			/* ... and kernels prior to 2.6.22 have it here: */
			snprintf(s, sizeof(s), "%s/%s/device/name", adapter_dir, de->d_name);

			f = fopen(s, "r");
		}
		if (f == NULL) {
			log_error("Cannot open i2c name file %s", s);
			return -1;
		}
		memset(s, 0, sizeof(s));
		if (fread(s, 1, sizeof(s), f) != sizeof(s)) {
			if (ferror(f))
				log_warn(
					  "Error reading i2c device");
		}
		fclose(f);

		if (strncmp(s, "bt878", 5) == 0) {
			if (strncmp(de->d_name, "i2c-", 4) != 0) {
				log_error("i2c adapter dir %s has unexpected name", de->d_name);
				return -1;
			}
			found = atoi(de->d_name + 4);
			break;
		}
	}

	closedir(dir);
	if (found == -1) {
		log_error("Cannot find i2c adapter");
		return -1;
	}

	snprintf(device_name, sizeof(device_name), "/dev/i2c-%d", found);
	log_info("Using i2c device %s", device_name);
	drv.device = device_name;
	return open(device_name, O_RDWR);
}

static int i2cuser_init(void)
{
	int pipe_fd[2] = { -1, -1 };

	if (pipe(pipe_fd) != 0) {
		log_error("Couldn't open pipe: %s", strerror(errno));
		return 0;
	}
	drv.fd = pipe_fd[0];

	i2c_fd = open_i2c_device();
	if (i2c_fd == -1) {
		log_error("i2c device cannot be opened");
		goto fail;
	}

	if (ioctl(i2c_fd, I2C_SLAVE, IR_ADDR) < 0) {
		log_error("Cannot set i2c address %02x", IR_ADDR);
		goto fail;
	}

	child = fork();
	if (child == -1) {
		log_error("Cannot fork child process: %s", strerror(errno));
		goto fail;
	} else if (child == 0) {
		close(pipe_fd[0]);
		i2cuser_read_loop(pipe_fd[1]);
	}
	close(pipe_fd[1]);

	log_info("i2cuser driver: i2c device found and ready to go");
	return 1;

fail:
	if (i2c_fd != -1)
		close(i2c_fd);
	if (pipe_fd[0] != -1)
		close(pipe_fd[0]);
	if (pipe_fd[1] != -1)
		close(pipe_fd[1]);
	return 0;
}

static int i2cuser_deinit(void)
{
	if (child != -1) {
		if (kill(child, SIGTERM) == -1)
			return 0;
		if (waitpid(child, NULL, 0) == 0)
			return 0;
	}
	if (i2c_fd != -1)
		close(i2c_fd);
	if (drv.fd != -1)
		close(drv.fd);
	return 1;
}

static void i2cuser_read_loop(int out_fd)
{
	ir_code last_code = 0;
	double last_time = 0.0;

	alarm(0);
	signal(SIGTERM, SIG_DFL);
	signal(SIGPIPE, SIG_DFL);
	signal(SIGINT, SIG_DFL);
	signal(SIGHUP, SIG_IGN);
	signal(SIGALRM, SIG_IGN);

	for (;; ) {
		unsigned char buf[3], code_buf[CODE_SIZE];
		int rc, i;
		ir_code new_code;
		struct timeval tv;
		double new_time;

		do {
			/* Poll 20 times per second. */
			struct timespec ts = { 0, 50000000 };

			nanosleep(&ts, NULL);
			rc = read(i2c_fd, &buf, sizeof(buf));
			if (rc < 0 && errno != EREMOTEIO) {
				log_error("Error reading from i2c device: %s", strerror(errno));
				goto fail;
			} else if (rc != sizeof(buf)) {
				continue;
			}
		} while ((buf[0] & 0x80) == 0);

		gettimeofday(&tv, NULL);
		new_time = tv.tv_sec + (0.000001L * tv.tv_usec);

		new_code = ((buf[0] & 0x7f) << 6) | (buf[1] >> 2);
		if (new_code == last_code) {
			/* Same code as last time -- so we need to see whether
			 * it should be repeated or not. (The Hauppauge remote
			 * control will send a different code if you release
			 * and press the same key.) */
			if (new_time - last_time < REPEAT_TIME)
				continue;
		}

		log_info("Read input code: %08x", new_code);
		last_time = new_time;
		last_code = new_code;

		for (i = 0; i < CODE_SIZE; i++) {
			code_buf[(CODE_SIZE - 1) - i] = new_code & 0xFF;
			new_code >>= 8;
		}
		if (write(out_fd, code_buf, CODE_SIZE) != CODE_SIZE) {
			log_error("Write to i2cuser pipe failed: %s", strerror(errno));
			goto fail;
		}
	}

fail:
	_exit(1);
}

static char* i2cuser_rec(struct ir_remote* remotes)
{
	if (!rec_buffer_clear())
		return NULL;
	return decode_all(remotes);
}<|MERGE_RESOLUTION|>--- conflicted
+++ resolved
@@ -93,11 +93,7 @@
 	.api_version	= 3,
 	.driver_version = "0.9.3",
 	.info		= "No info available",
-<<<<<<< HEAD
-	.device_hint    = "/dev/lirc*",
-=======
 	.device_hint    = "/dev/i2c-*",
->>>>>>> a31b9f88
 };
 
 
