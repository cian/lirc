/****************************************************************************
** hw_devinput.c ***********************************************************
****************************************************************************
*
* receive keycodes input via /dev/input/...
*
* Copyright (C) 2002 Oliver Endriss <o.endriss@gmx.de>
*
* Distribute under GPL version 2 or later.
*
*/

#define _GNU_SOURCE 1

#ifdef HAVE_CONFIG_H
# include <config.h>
#endif

<<<<<<< HEAD
#ifdef HAVE_LIBUDEV_H
# include <libudev.h>
#endif

=======
>>>>>>> a31b9f88
#include <dirent.h>
#include <errno.h>
#include <fnmatch.h>
#include <glob.h>
#include <libgen.h>
#include <limits.h>
#include <signal.h>
<<<<<<< HEAD
=======
#include <stdbool.h>
>>>>>>> a31b9f88
#include <stdio.h>
#include <string.h>
#include <unistd.h>
#include <sys/fcntl.h>
#include <sys/types.h>

#include <linux/input.h>
#include <linux/uinput.h>
#include <sys/stat.h>

#ifndef EV_SYN
/* previous name */
#define EV_SYN EV_RST
#endif

#include "lirc_driver.h"

/* from evtest.c - Copyright (c) 1999-2000 Vojtech Pavlik */
#define BITS_PER_LONG (sizeof(long) * CHAR_BIT)
/* NBITS was defined in linux/uinput.h */
#undef NBITS
#define NBITS(x) ((((x) - 1) / BITS_PER_LONG) + 1)
#define OFF(x)  ((x) % BITS_PER_LONG)
#define BIT(x)  (1UL << OFF(x))
#define LONG(x) ((x) / BITS_PER_LONG)
#define test_bit(bit, array)    ((array[LONG(bit)] >> OFF(bit)) & 1)


static const logchannel_t logchannel = LOG_DRIVER;

static int devinput_init(void);
static int devinput_init_fwd(void);
static int devinput_deinit(void);
static int devinput_decode(struct ir_remote* remote, struct decode_ctx_t* ctx);
static char* devinput_rec(struct ir_remote* remotes);
static int drvctl(unsigned int fd, void* arg);

enum locate_type {
	locate_by_name,
	locate_by_phys,
	locate_default
};

const struct driver hw_devinput = {
	.name		= "devinput",
	.device		= "/dev/input/event0",
	.features	= LIRC_CAN_REC_LIRCCODE,
	.send_mode	= 0,
	.rec_mode	= LIRC_MODE_LIRCCODE,
<<<<<<< HEAD
	.code_length	= sizeof(struct input_event) * 8,
=======
	.code_length	= sizeof(ir_code) * 8,
>>>>>>> a31b9f88
	.init_func	= devinput_init_fwd,
	.deinit_func	= devinput_deinit,
	.open_func	= default_open,
	.close_func	= default_close,
	.send_func	= NULL,
	.rec_func	= devinput_rec,
	.decode_func	= devinput_decode,
	.drvctl_func	= drvctl,
	.readdata	= NULL,
	.api_version	= 4,
	.driver_version = "0.9.3",
	.info		= "See file://" PLUGINDOCS "/devinput.html",
<<<<<<< HEAD
#ifdef HAVE_LIBUDEV_H
	.device_hint    = "drvctl",
#else
	.device_hint    = "/dev/input/event*",
#endif
=======
	.device_hint    = "drvctl"
>>>>>>> a31b9f88
};


const struct driver* hardwares[] = { &hw_devinput, (const struct driver*)NULL };


const char* const DEVINPUT_NOTICE1 =
	"Use the distributed devinput.lircd.dist by renaming it. ";
const char* const DEVINPUT_NOTICE2 =
	"Or use irdb-get to search for \"devinput\" and download it.";

static ir_code code;
static ir_code code_compat;
static int exclusive = 0;
static int uinputfd = -1;
static struct timeval start, end, last;

enum {
	RPT_UNKNOWN = -1,
	RPT_NO = 0,
	RPT_YES = 1,
};

static int repeat_state = RPT_UNKNOWN;

static int setup_uinputfd(const char* name, int source)
{
	int fd;
	int key;
	struct uinput_user_dev dev;
	long events[NBITS(EV_MAX)];
	long bits[NBITS(KEY_MAX)];

	if (ioctl(source, EVIOCGBIT(0, EV_MAX), events) == -1)
		return -1;
	if (!test_bit(EV_REL, events) && !test_bit(EV_ABS, events))
		/* no move events, don't forward anything */
		return -1;
	fd = open("/dev/input/uinput", O_RDWR);
	if (fd == -1) {
		fd = open("/dev/uinput", O_RDWR);
		if (fd == -1) {
			fd = open("/dev/misc/uinput", O_RDWR);
			if (fd == -1) {
				log_perror_warn("could not open %s\n",
						"uinput");
				return -1;
			}
		}
	}
	memset(&dev, 0, sizeof(dev));
	if (ioctl(source, EVIOCGNAME(sizeof(dev.name)), dev.name) >= 0) {
		dev.name[sizeof(dev.name) - 1] = 0;
		if (strlen(dev.name) > 0) {
			strncat(dev.name, " ", sizeof(dev.name) - strlen(dev.name));
			dev.name[sizeof(dev.name) - 1] = 0;
		}
	}
	strncat(dev.name, name, sizeof(dev.name) - strlen(dev.name) - 1);
	dev.name[sizeof(dev.name) - 1] = 0;

	if (write(fd, &dev, sizeof(dev)) != sizeof(dev))
		goto setup_error;

	if (test_bit(EV_KEY, events)) {
		if (ioctl(source, EVIOCGBIT(EV_KEY, KEY_MAX), bits) == -1)
			goto setup_error;

		if (ioctl(fd, UI_SET_EVBIT, EV_KEY) == -1)
			goto setup_error;

		/* only forward mouse button events */
		for (key = BTN_MISC; key <= BTN_GEAR_UP; key++) {
			if (test_bit(key, bits)) {
				if (ioctl(fd, UI_SET_KEYBIT, key) == -1)
					goto setup_error;
			}
		}
	}
	if (test_bit(EV_REL, events)) {
		if (ioctl(source, EVIOCGBIT(EV_REL, REL_MAX), bits) == -1)
			goto setup_error;
		if (ioctl(fd, UI_SET_EVBIT, EV_REL) == -1)
			goto setup_error;
		for (key = 0; key <= REL_MAX; key++) {
			if (test_bit(key, bits)) {
				if (ioctl(fd, UI_SET_RELBIT, key) == -1)
					goto setup_error;
			}
		}
	}
	if (test_bit(EV_ABS, events)) {
		if (ioctl(source, EVIOCGBIT(EV_ABS, ABS_MAX), bits) == -1)
			goto setup_error;
		if (ioctl(fd, UI_SET_EVBIT, EV_ABS) == -1)
			goto setup_error;
		for (key = 0; key <= ABS_MAX; key++) {
			if (test_bit(key, bits)) {
				if (ioctl(fd, UI_SET_ABSBIT, key) == -1)
					goto setup_error;
			}
		}
	}

	if (ioctl(fd, UI_DEV_CREATE) == -1)
		goto setup_error;
	return fd;

setup_error:
	log_perror_err("could not setup %s\n", "uinput");
	close(fd);
	return -1;
}

#if 0
/* using fnmatch */
static int do_match(const char* text, const char* wild)
{
	while (*wild) {
		if (*wild == '*') {
			const char* next = text;

			wild++;
			while (*next) {
				if (do_match(next, wild))
					return 1;
				next++;
			}
			return *wild ? 0 : 1;
		} else if (*wild == '?') {
			wild++;
			if (!*text++)
				return 0;
		} else if (*wild == '\\') {
			if (!wild[1])
				return 0;
			if (wild[1] != *text++)
				return 0;
			wild += 2;
		} else if (*wild++ != *text++) {
			return 0;
		}
	}
	return *text ? 0 : 1;
}
#endif

static int locate_default_device(char* errmsg, size_t size)
{

	static char devname[256];

	static const char* const DEV_PATTERN =
		"/sys/class/rc/rc0/input[0-9]*/event[0-9]*";
	glob_t matches;
	int r;
	char* event;

	r = glob("/sys/class/rc/rc0/input[0-9]*/event[0-9]*",
		 0, NULL, &matches);
	if (r != 0) {
		log_perror_warn("Cannot run glob %s", DEV_PATTERN);
<<<<<<< HEAD
=======
		log_notice("No input device available for devinput driver."
			   " Consider stopping lircd.socket or reconfigure lirc");
>>>>>>> a31b9f88
		snprintf(errmsg, size, "Cannot glob %s", DEV_PATTERN);
		return 0;
	}
	if (matches.gl_pathc == 0) {
		strncpy(errmsg, "No /sys/class/rc/ devices found", size - 1);
		return 0;
	}
	if (matches.gl_pathc > 1) {
		strncpy(errmsg,
			"Multiple /sys/class/rc/ devices found",
			size - 1);
		return 0;
	}
	event = basename(strdupa(matches.gl_pathv[0]));
	snprintf(devname, sizeof(devname), "/dev/input/%s", event);
	drv.device = devname;
	return 1;
}


static int locate_dev(const char* pattern, enum locate_type type)
{
	static char devname[FILENAME_MAX];
	char ioname[255];
	DIR* dir;
	struct dirent* obj;
	int request;

	dir = opendir("/dev/input");
	if (!dir)
		return 1;

	devname[0] = 0;
	switch (type) {
	case locate_by_name:
		request = EVIOCGNAME(sizeof(ioname));
		break;
#ifdef EVIOCGPHYS
	case locate_by_phys:
		request = EVIOCGPHYS(sizeof(ioname));
		break;
#endif
	default:
		closedir(dir);
		return 1;
	}

	while ((obj = readdir(dir))) {
		int fd;

		if (obj->d_name[0] == '.' && (obj->d_name[1] == 0 ||
		    (obj->d_name[1] == '.' && obj->d_name[2] == 0)))
			continue;       /* skip "." and ".." */
		sprintf(devname, "/dev/input/%s", obj->d_name);
		fd = open(devname, O_RDONLY);
		if (!fd)
			continue;
		if (ioctl(fd, request, ioname) >= 0) {
			int ret;

			close(fd);
			ioname[sizeof(ioname) - 1] = 0;
			//ret = !do_match (ioname, pattern);
			ret = fnmatch(pattern, ioname, 0);
			if (ret == 0) {
				drv.device = devname;
				closedir(dir);
				return 0;
			}
		}
		close(fd);
	}

	closedir(dir);
	return 1;
}

<<<<<<< HEAD
#ifdef HAVE_LIBUDEV_H

static void list_device(struct udev_device* device, glob_t* glob)
{
	char buff[256];
	const char* devnode;
	struct udev_device* usb_device;
	struct udev_list_entry* links;

	devnode = udev_device_get_devnode(device);
	if (devnode == NULL)
			return;
	if (udev_device_get_parent_with_subsystem_devtype(device,
							  "rc",
							  NULL) == NULL) {
		return;
	}
	links =  udev_device_get_devlinks_list_entry(device);
	while (links != NULL) {
		snprintf(buff, sizeof(buff), "%s  -> %s",
			 udev_list_entry_get_name(links), devnode);
		links = udev_list_entry_get_next(links);
		glob->gl_pathv[glob->gl_pathc] = strdup(buff);
		glob->gl_pathc += 1;
	}
	device = udev_device_get_parent_with_subsystem_devtype(device,
							       "input",
							       NULL);
	usb_device = udev_device_get_parent_with_subsystem_devtype(
						device, "usb", "usb_device");
	if (usb_device != NULL) {
		snprintf(buff, sizeof(buff), "%s %s [%s]",
			 devnode,
			 udev_device_get_sysattr_value(device, "name"),
			 udev_device_get_syspath(usb_device));
	} else {
		snprintf(buff, sizeof(buff), "%s %s [%s]",
			 devnode,
			 udev_device_get_sysattr_value(device, "name"),
			 udev_device_get_syspath(device));
	}
	glob_t_add_path(glob, buff);
}


static void list_devices(glob_t* glob)
{
	struct udev* udev;
	struct udev_enumerate* enumerate;
	struct udev_list_entry* devices;
	struct udev_list_entry* device;

	glob_t_init(glob);

	udev = udev_new();
	if (udev == NULL) {
		log_error("Cannot run udev_new()");
		return;
	}
	enumerate = udev_enumerate_new(udev);
	udev_enumerate_add_match_subsystem(enumerate, "input");
	udev_enumerate_scan_devices(enumerate);
	devices = udev_enumerate_get_list_entry(enumerate);
	udev_list_entry_foreach(device, devices) {
		const char* const syspath = udev_list_entry_get_name(device);
		struct udev_device* udev_device =
			udev_device_new_from_syspath(udev, syspath);
		list_device(udev_device, glob);
	}
	udev_enumerate_unref(enumerate);
	udev_unref(udev);
}
#endif  // HAVE_LIBUDEV_H
=======

static int list_devices(glob_t* glob)
{
	int r;
	static const struct drv_enum_udev_what what[] = {
		{.subsystem = "input", .parent_subsys = "rc" },
		{0}
	};

	r = drv_enum_udev(glob, what);
	if (r == DRV_ERR_NOT_IMPLEMENTED) {
		r = drv_enum_glob(glob, "/dev/input/by-id/*");
	}
	return r;
}
>>>>>>> a31b9f88


int devinput_init(void)
{
	char errmsg[256];
<<<<<<< HEAD

	log_info("initializing '%s'", drv.device);

=======

	log_info("initializing '%s'", drv.device);

>>>>>>> a31b9f88
	if (strncmp(drv.device, "name=", 5) == 0) {
		if (locate_dev(drv.device + 5, locate_by_name)) {
			log_error("Unable to find '%s'", drv.device);
			return 0;
		}
	} else if (strncmp(drv.device, "phys=", 5) == 0) {
		if (locate_dev(drv.device + 5, locate_by_phys)) {
			log_error("Unable to find '%s'", drv.device);
			return 0;
		}
	} else if (strcmp(drv.device, "auto") == 0) {
		if (locate_default_device(errmsg, sizeof(errmsg)) == 0) {
			log_error(errmsg);
			return 0;
		}
	}
	log_info("Using device: %s", drv.device);
	drv.fd = open(drv.device, O_RDONLY);
	if (drv.fd < 0) {
		log_error("unable to open '%s'", drv.device);
		return 0;
	}
#ifdef EVIOCGRAB
	exclusive = 1;
	if (ioctl(drv.fd, EVIOCGRAB, 1) == -1) {
		exclusive = 0;
		log_warn("can't get exclusive access to events coming from `%s' interface", drv.device);
	}
#endif
	return 1;
}

int devinput_init_fwd(void)
{
	if (!devinput_init())
		return 0;

	if (exclusive)
		uinputfd = setup_uinputfd("(lircd bypass)", drv.fd);

	return 1;
}

int devinput_deinit(void)
{
	log_info("closing '%s'", drv.device);
	if (uinputfd != -1) {
		ioctl(uinputfd, UI_DEV_DESTROY);
		close(uinputfd);
		uinputfd = -1;
	}
	close(drv.fd);
	drv.fd = -1;
	return 1;
}

int devinput_decode(struct ir_remote* remote, struct decode_ctx_t* ctx)
{
	log_trace("devinput_decode");

	if (!map_code(remote, ctx, 0, 0, hw_devinput.code_length, code, 0, 0)) {
		static int print_warning = 1;

		if (!map_code(remote, ctx, 0, 0, 32, code_compat, 0, 0))
			return 0;
		if (print_warning) {
			print_warning = 0;
			log_warn("Obsolete devinput config file used");
			log_notice(DEVINPUT_NOTICE1);
			log_notice(DEVINPUT_NOTICE2);
		}
	}

	map_gap(remote, ctx, &start, &last, 0);
	/* override repeat */
	switch (repeat_state) {
	case RPT_NO:
		ctx->repeat_flag = 0;
		break;
	case RPT_YES:
		ctx->repeat_flag = 1;
		break;
	default:
		break;
	}

	return 1;
}

char* devinput_rec(struct ir_remote* remotes)
{
	struct input_event event;
	int rd;
	ir_code value;

	log_trace("devinput_rec");

	last = end;
	gettimeofday(&start, NULL);

	rd = read(drv.fd, &event, sizeof(event));
	if (rd != sizeof(event)) {
		log_error("error reading '%s'", drv.device);
		if (rd <= 0 && errno != EINTR)
			devinput_deinit();
		return 0;
	}

	log_trace("time %ld.%06ld  type %d  code %d  value %d", event.time.tv_sec, event.time.tv_usec, event.type,
		  event.code, event.value);

	value = (unsigned)event.value;
#ifdef EV_SW
	if (value == 2 && (event.type == EV_KEY || event.type == EV_SW))
		value = 1;
	code_compat = ((event.type == EV_KEY || event.type == EV_SW) && event.value != 0) ? 0x80000000 : 0;
#else
	if (value == 2 && event.type == EV_KEY)
		value = 1;
	code_compat = ((event.type == EV_KEY) && event.value != 0) ? 0x80000000 : 0;
#endif
	code_compat |= ((event.type & 0x7fff) << 16);
	code_compat |= event.code;

	if (event.type == EV_KEY) {
		if (event.value == 2)
			repeat_state = RPT_YES;
		else
			repeat_state = RPT_NO;
	} else {
		repeat_state = RPT_UNKNOWN;
	}

	code = ((ir_code)(unsigned)event.type) << 48 | ((ir_code)(unsigned)event.code) << 32 | value;

<<<<<<< HEAD
	log_trace("code %.8llx", code);
=======
	log_trace("code %.16llx", code);
>>>>>>> a31b9f88

	if (uinputfd != -1) {
		if (event.type == EV_REL || event.type == EV_ABS
		    || (event.type == EV_KEY && event.code >= BTN_MISC && event.code <= BTN_GEAR_UP)
		    || event.type == EV_SYN) {
			log_trace("forwarding: %04x %04x", event.type, event.code);
			if (write(uinputfd, &event, sizeof(event)) != sizeof(event))
				log_perror_err("writing to uinput failed");
			return NULL;
		}
	}

	/* ignore EV_SYN */
	if (event.type == EV_SYN)
		return NULL;

	gettimeofday(&end, NULL);
	return decode_all(remotes);
}


static int drvctl(unsigned int cmd, void* arg)
{
<<<<<<< HEAD
	glob_t* glob;

	switch (cmd) {
#ifdef HAVE_LIBUDEV_H
	case DRVCTL_GET_DEVICES:
		glob = (glob_t*) arg;
		list_devices(glob);
		return 0;
	case DRVCTL_FREE_DEVICES:
		glob = (glob_t*) arg;
		glob_t_free(glob);
		return 0;
#endif
=======
	switch (cmd) {
	case DRVCTL_GET_DEVICES:
		return list_devices((glob_t*) arg);
	case DRVCTL_FREE_DEVICES:
		drv_enum_free((glob_t*)arg);
		return 0;
>>>>>>> a31b9f88
	case DRVCTL_GET_RAW_CODELENGTH:
		*(unsigned int*)arg = sizeof(struct input_event) * 8;
		return 0;
	default:
		return DRV_ERR_NOT_IMPLEMENTED;
	}
}<|MERGE_RESOLUTION|>--- conflicted
+++ resolved
@@ -16,13 +16,6 @@
 # include <config.h>
 #endif
 
-<<<<<<< HEAD
-#ifdef HAVE_LIBUDEV_H
-# include <libudev.h>
-#endif
-
-=======
->>>>>>> a31b9f88
 #include <dirent.h>
 #include <errno.h>
 #include <fnmatch.h>
@@ -30,10 +23,7 @@
 #include <libgen.h>
 #include <limits.h>
 #include <signal.h>
-<<<<<<< HEAD
-=======
 #include <stdbool.h>
->>>>>>> a31b9f88
 #include <stdio.h>
 #include <string.h>
 #include <unistd.h>
@@ -83,11 +73,7 @@
 	.features	= LIRC_CAN_REC_LIRCCODE,
 	.send_mode	= 0,
 	.rec_mode	= LIRC_MODE_LIRCCODE,
-<<<<<<< HEAD
-	.code_length	= sizeof(struct input_event) * 8,
-=======
 	.code_length	= sizeof(ir_code) * 8,
->>>>>>> a31b9f88
 	.init_func	= devinput_init_fwd,
 	.deinit_func	= devinput_deinit,
 	.open_func	= default_open,
@@ -100,15 +86,7 @@
 	.api_version	= 4,
 	.driver_version = "0.9.3",
 	.info		= "See file://" PLUGINDOCS "/devinput.html",
-<<<<<<< HEAD
-#ifdef HAVE_LIBUDEV_H
-	.device_hint    = "drvctl",
-#else
-	.device_hint    = "/dev/input/event*",
-#endif
-=======
 	.device_hint    = "drvctl"
->>>>>>> a31b9f88
 };
 
 
@@ -271,11 +249,8 @@
 		 0, NULL, &matches);
 	if (r != 0) {
 		log_perror_warn("Cannot run glob %s", DEV_PATTERN);
-<<<<<<< HEAD
-=======
 		log_notice("No input device available for devinput driver."
 			   " Consider stopping lircd.socket or reconfigure lirc");
->>>>>>> a31b9f88
 		snprintf(errmsg, size, "Cannot glob %s", DEV_PATTERN);
 		return 0;
 	}
@@ -353,81 +328,6 @@
 	return 1;
 }
 
-<<<<<<< HEAD
-#ifdef HAVE_LIBUDEV_H
-
-static void list_device(struct udev_device* device, glob_t* glob)
-{
-	char buff[256];
-	const char* devnode;
-	struct udev_device* usb_device;
-	struct udev_list_entry* links;
-
-	devnode = udev_device_get_devnode(device);
-	if (devnode == NULL)
-			return;
-	if (udev_device_get_parent_with_subsystem_devtype(device,
-							  "rc",
-							  NULL) == NULL) {
-		return;
-	}
-	links =  udev_device_get_devlinks_list_entry(device);
-	while (links != NULL) {
-		snprintf(buff, sizeof(buff), "%s  -> %s",
-			 udev_list_entry_get_name(links), devnode);
-		links = udev_list_entry_get_next(links);
-		glob->gl_pathv[glob->gl_pathc] = strdup(buff);
-		glob->gl_pathc += 1;
-	}
-	device = udev_device_get_parent_with_subsystem_devtype(device,
-							       "input",
-							       NULL);
-	usb_device = udev_device_get_parent_with_subsystem_devtype(
-						device, "usb", "usb_device");
-	if (usb_device != NULL) {
-		snprintf(buff, sizeof(buff), "%s %s [%s]",
-			 devnode,
-			 udev_device_get_sysattr_value(device, "name"),
-			 udev_device_get_syspath(usb_device));
-	} else {
-		snprintf(buff, sizeof(buff), "%s %s [%s]",
-			 devnode,
-			 udev_device_get_sysattr_value(device, "name"),
-			 udev_device_get_syspath(device));
-	}
-	glob_t_add_path(glob, buff);
-}
-
-
-static void list_devices(glob_t* glob)
-{
-	struct udev* udev;
-	struct udev_enumerate* enumerate;
-	struct udev_list_entry* devices;
-	struct udev_list_entry* device;
-
-	glob_t_init(glob);
-
-	udev = udev_new();
-	if (udev == NULL) {
-		log_error("Cannot run udev_new()");
-		return;
-	}
-	enumerate = udev_enumerate_new(udev);
-	udev_enumerate_add_match_subsystem(enumerate, "input");
-	udev_enumerate_scan_devices(enumerate);
-	devices = udev_enumerate_get_list_entry(enumerate);
-	udev_list_entry_foreach(device, devices) {
-		const char* const syspath = udev_list_entry_get_name(device);
-		struct udev_device* udev_device =
-			udev_device_new_from_syspath(udev, syspath);
-		list_device(udev_device, glob);
-	}
-	udev_enumerate_unref(enumerate);
-	udev_unref(udev);
-}
-#endif  // HAVE_LIBUDEV_H
-=======
 
 static int list_devices(glob_t* glob)
 {
@@ -443,21 +343,14 @@
 	}
 	return r;
 }
->>>>>>> a31b9f88
 
 
 int devinput_init(void)
 {
 	char errmsg[256];
-<<<<<<< HEAD
 
 	log_info("initializing '%s'", drv.device);
 
-=======
-
-	log_info("initializing '%s'", drv.device);
-
->>>>>>> a31b9f88
 	if (strncmp(drv.device, "name=", 5) == 0) {
 		if (locate_dev(drv.device + 5, locate_by_name)) {
 			log_error("Unable to find '%s'", drv.device);
@@ -593,11 +486,7 @@
 
 	code = ((ir_code)(unsigned)event.type) << 48 | ((ir_code)(unsigned)event.code) << 32 | value;
 
-<<<<<<< HEAD
-	log_trace("code %.8llx", code);
-=======
 	log_trace("code %.16llx", code);
->>>>>>> a31b9f88
 
 	if (uinputfd != -1) {
 		if (event.type == EV_REL || event.type == EV_ABS
@@ -621,28 +510,12 @@
 
 static int drvctl(unsigned int cmd, void* arg)
 {
-<<<<<<< HEAD
-	glob_t* glob;
-
-	switch (cmd) {
-#ifdef HAVE_LIBUDEV_H
-	case DRVCTL_GET_DEVICES:
-		glob = (glob_t*) arg;
-		list_devices(glob);
-		return 0;
-	case DRVCTL_FREE_DEVICES:
-		glob = (glob_t*) arg;
-		glob_t_free(glob);
-		return 0;
-#endif
-=======
 	switch (cmd) {
 	case DRVCTL_GET_DEVICES:
 		return list_devices((glob_t*) arg);
 	case DRVCTL_FREE_DEVICES:
 		drv_enum_free((glob_t*)arg);
 		return 0;
->>>>>>> a31b9f88
 	case DRVCTL_GET_RAW_CODELENGTH:
 		*(unsigned int*)arg = sizeof(struct input_event) * 8;
 		return 0;
