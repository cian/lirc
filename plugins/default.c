--- conflicted
+++ resolved
@@ -23,10 +23,7 @@
 #include <limits.h>
 #include <signal.h>
 #include <stdio.h>
-<<<<<<< HEAD
-=======
 #include <stdint.h>
->>>>>>> a31b9f88
 #include <stdlib.h>
 #include <sys/stat.h>
 #include <sys/types.h>
@@ -34,27 +31,19 @@
 #include <sys/socket.h>
 #include <sys/un.h>
 
-<<<<<<< HEAD
-#include <include/media/lirc.h>
-=======
 #ifdef HAVE_KERNEL_LIRC_H
 #include <linux/lirc.h>
 #else
 #include "media/lirc.h"
 #endif
 
->>>>>>> a31b9f88
 #include "lirc_driver.h"
 
 
 
 static const logchannel_t logchannel = LOG_DRIVER;
 
-<<<<<<< HEAD
-static __u32 supported_send_modes[] = {
-=======
 static uint32_t supported_send_modes[] = {
->>>>>>> a31b9f88
 	/* LIRC_CAN_SEND_LIRCCODE, */
 	/* LIRC_CAN_SEND_MODE2, this one would be very easy */
 	LIRC_CAN_SEND_PULSE,
@@ -396,11 +385,7 @@
 			log_error("did you mean to use the devinput driver instead of the %s driver?",
 				  drv.name);
 		} else {
-<<<<<<< HEAD
-			log_error("major number of %s is %lu", drv.device, (__u32)major(s.st_rdev));
-=======
 			log_error("major number of %s is %lu", drv.device, (uint32_t)major(s.st_rdev));
->>>>>>> a31b9f88
 			log_error("make sure %s is a LIRC device and use a current version of the driver",
 				  drv.device);
 		}
@@ -536,73 +521,6 @@
 }
 
 
-<<<<<<< HEAD
-#ifdef HAVE_LIBUDEV_H
-static void list_device(struct udev_device* device, glob_t* glob)
-{
-	char buff[256];
-	const char* devnode;
-
-	devnode = udev_device_get_devnode(device);
-	device = udev_device_get_parent_with_subsystem_devtype(
-					device, "usb", "usb_device");
-	if (device != NULL) {
-		snprintf(buff, sizeof(buff), "%s %s [%s:%s] vers: %s serial: %s",
-			 devnode,
-			 udev_device_get_sysattr_value(device, "product"),
-			 udev_device_get_sysattr_value(device, "idVendor"),
-			 udev_device_get_sysattr_value(device, "idProduct"),
-			 udev_device_get_sysattr_value(device, "version"),
-			 udev_device_get_sysattr_value(device, "serial"));
-	} else {
-		snprintf(buff, sizeof(buff), "%s", devnode);
-	}
-	glob_t_add_path(glob, buff);
-}
-
-
-static void list_devices(glob_t* glob)
-{
-	struct udev* udev;
-	struct udev_enumerate* enumerate;
-	struct udev_list_entry* devices;
-	struct udev_list_entry* device;
-
-	glob_t_init(glob);
-
-	udev = udev_new();
-	if (udev == NULL) {
-		log_error("Cannot run udev_new()");
-		return;
-	}
-	enumerate = udev_enumerate_new(udev);
-	udev_enumerate_add_match_subsystem(enumerate, "lirc");
-	udev_enumerate_scan_devices(enumerate);
-	devices = udev_enumerate_get_list_entry(enumerate);
-	udev_list_entry_foreach(device, devices) {
-		const char* const syspath = udev_list_entry_get_name(device);
-		struct udev_device* udev_device =
-			udev_device_new_from_syspath(udev, syspath);
-		list_device(udev_device, glob);
-	}
-	udev_enumerate_unref(enumerate);
-	udev_unref(udev);
-}
-#endif // HAVE_LIBUDEV_H
-
-
-static int drvctl(unsigned int cmd, void* arg)
-{
-	switch (cmd) {
-#ifdef HAVE_LIBUDEV_H
-	case DRVCTL_GET_DEVICES:
-		list_devices((glob_t*) arg);
-		return 0;
-	case DRVCTL_FREE_DEVICES:
-		glob_t_free((glob_t*) arg);
-		return 0;
-#endif
-=======
 static int list_devices(glob_t* glob)
 {
 	static const struct drv_enum_udev_what what[] = {
@@ -623,7 +541,6 @@
 		return 0;
 	case LIRC_SET_TRANSMITTER_MASK:
 		return default_ioctl(LIRC_SET_TRANSMITTER_MASK, arg);
->>>>>>> a31b9f88
 	default:
 		return DRV_ERR_NOT_IMPLEMENTED;
 	}
