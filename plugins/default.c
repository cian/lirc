--- conflicted
+++ resolved
@@ -485,10 +485,7 @@
 }
 
 
-<<<<<<< HEAD
-=======
 #ifdef HAVE_LIBUDEV_H
->>>>>>> 361fb025
 static void list_device(struct udev_device* device, glob_t* glob)
 {
 	char buff[256];
@@ -512,10 +509,6 @@
 }
 
 
-<<<<<<< HEAD
-#ifdef HAVE_LIBUDEV_H
-=======
->>>>>>> 361fb025
 static void list_devices(glob_t* glob)
 {
 	struct udev* udev;
@@ -543,11 +536,7 @@
 	udev_enumerate_unref(enumerate);
 	udev_unref(udev);
 }
-<<<<<<< HEAD
-#endif
-=======
 #endif // HAVE_LIBUDEV_H
->>>>>>> 361fb025
 
 
 static int drvctl(unsigned int cmd, void* arg)
