/*****************************************************************************
** hw_irlink.c **************************************************************
*****************************************************************************
* Routines for the IRLink VS Infrared receiver
*
* Copyright (C) 2007 Maxim Muratov <mumg at mail.ru>
*
*  This program is free software; you can redistribute it and/or modify
*  it under the terms of the GNU General Public License as published by
*  the Free Software Foundation; either version 2 of the License, or
*  (at your option) any later version.
*
*  This program is distributed in the hope that it will be useful,
*  but WITHOUT ANY WARRANTY; without even the implied warranty of
*  MERCHANTABILITY or FITNESS FOR A PARTICULAR PURPOSE.  See the
*  GNU Library General Public License for more details.
*
*  You should have received a copy of the GNU General Public License
*  along with this program; if not, write to the Free Software
*  Foundation, Inc., 51 Franklin Street, Fifth Floor, Boston, MA  02110-1301 USA.
*
*/

#ifdef HAVE_CONFIG_H
#include <config.h>
#endif

#ifndef LIRC_IRTTY
#define LIRC_IRTTY "/dev/ttyUSB0"
#endif

#include <stdio.h>
#include <stdlib.h>
#include <fcntl.h>
#include <unistd.h>
#include <limits.h>
#include <poll.h>
#include <signal.h>
#include <sys/stat.h>
#include <sys/types.h>
#include <sys/ioctl.h>
#include <sys/wait.h>
#include <errno.h>
#include <termios.h>

#include "lirc_driver.h"
#include "lirc/serial.h"

//Forwards:
static int irlink_init(void);
static int irlink_deinit(void);
static char* irlink_rec(struct ir_remote* remotes);
static lirc_t irlink_readdata(lirc_t timeout);
static int drvctl_func(unsigned int cmd, void* arg);


const struct driver hw_irlink = {
	.name		= "irlink",
	.device		= LIRC_IRTTY,
	.features	= LIRC_CAN_REC_MODE2,
	.send_mode	= 0,
	.rec_mode	= LIRC_MODE_MODE2,
	.code_length	= 0,
	.init_func	= irlink_init,
	.deinit_func	= irlink_deinit,
	.open_func	= default_open,
	.close_func	= default_close,
	.send_func	= NULL,
	.rec_func	= irlink_rec,
	.decode_func	= receive_decode,
	.drvctl_func	= drvctl_func,
	.readdata	= irlink_readdata,
	.api_version	= 3,
	.driver_version = "0.9.3",
	.info		= "No info available",
<<<<<<< HEAD
	.device_hint    = "/dev/ttyUSB*",
=======
	.device_hint    = "drvctl",
>>>>>>> a31b9f88
};

const struct driver* hardwares[] = { &hw_irlink, (const struct driver*)NULL };

typedef enum {
	BLOCK,
	NON_BLOCK
} IRLINK_READ_MODE_T;

#define IS_IRLINK_LONG_PULSE(code) (code == 0xFF)
#define IS_IRLINK_LONG_PAUSE(code) (code == 0xFE)

#define IS_IRLINK_PULSE(code) (code & 0x01)

#define IS_IRLINK_TIMESCALE_3600(code)  ((code & 0x80) > 0)
#define IS_IRLINK_TIMESCALE_14400(code) ((code & 0x80) == 0)

#define IRLINK_DETECT_CMD 0x81

#define IRLINK_PERIOD(value, timescale) \
	(((1000000 * ((unsigned int)value)) / timescale) & PULSE_MASK)

static const logchannel_t logchannel = LOG_DRIVER;

static int is_long_pause = 0;
static int is_long_pulse = 0;
static struct timeval last_time = { 0 };

static unsigned char pulse = 1;
static lirc_t last_code = 0;

static int drvctl_func(unsigned int cmd, void* arg)
{
	switch (cmd) {
	case DRVCTL_GET_DEVICES:
		return drv_enum_glob((glob_t*) arg, "/dev/ttyUSB*");
	case DRVCTL_FREE_DEVICES:
		drv_enum_free((glob_t*) arg);
		return 0;
	default:
		return DRV_ERR_NOT_IMPLEMENTED;
	}
}


static int irlink_close(const int port)
{
	if (port != -1) {
		tty_delete_lock();
		close(port);
		return 0;
	}
	return -1;
}

static int irlink_open(const char* portName)
{
	int port = -1;

	if (!tty_create_lock((char*)portName)) {
		log_error("could not create lock files");
		return -1;
	}
	port = open(portName, O_RDWR | O_NOCTTY | O_NDELAY);
	if (port < 0) {
		log_error("could not open %s", drv.device);
		tty_delete_lock();
		return -1;
	}
	if (tty_reset(port) < 0 || tty_setbaud(port, 115200) < 0 || tty_setcsize(port, 8) < 0
	    || tty_setrtscts(port, 0) < 0) {
		irlink_close(port);
		port = -1;
	}
	return port;
}

static int irlink_read(const int port, unsigned char* buffer, int bufferSize)
{
	if (port == -1)
		return -1;
	return read(port, buffer, bufferSize);
}

static int irlink_write(const int port, unsigned char* buffer, int bufferSize)
{
	if (port == -1)
		return -1;
	return write(port, buffer, bufferSize);
}

static void irlink_read_flush(const int port)
{
	struct pollfd pfd = {.fd = port, .events = POLLIN, .revents = 0};
	lirc_t data = 0;

	/* FIXME: This loop makes no sense. */
	for (;; ) {
		if (curl_poll(&pfd, 1, 0) > 0) {
			if (read(port, &data, sizeof(data)) <= 0)
				break;
		} else {
			break;
		}
	}
}

static int irlink_detect(const int port)
{
	unsigned char detect_cmd[] = { IRLINK_DETECT_CMD };

	if (port == -1)
		return -1;
	irlink_read_flush(port);
	if (irlink_write(port, detect_cmd, sizeof(detect_cmd)) == sizeof(detect_cmd)) {
		unsigned char detect_response = 0;

		if (waitfordata(500000)
		    && irlink_read(port, &detect_response, sizeof(detect_response)) == sizeof(detect_response)) {
			if (detect_response == IRLINK_DETECT_CMD)
				return 0;
		}
	}
	return -1;
}

char* irlink_rec(struct ir_remote* remotes)
{
	if (!rec_buffer_clear())
		return NULL;
	return decode_all(remotes);
}

lirc_t irlink_readdata(lirc_t timeout)
{
	lirc_t data = 0;
	unsigned char rd_value = 0;
	struct timeval start_time = { 0 };

	gettimeofday(&start_time, NULL);
	lirc_t time_delta = 0;

	for (;; ) {
		if (last_code != 0) {
			data = last_code;
			last_code = 0;
			break;
		}
		if (timeout < time_delta) {
			log_error("timeout < time_delta");
			break;
		}
		if (!waitfordata(timeout - time_delta))
			break;
		if (irlink_read(drv.fd, &rd_value, sizeof(rd_value)) == sizeof(rd_value)) {
			if (IS_IRLINK_LONG_PULSE(rd_value) || IS_IRLINK_LONG_PAUSE(rd_value)) {
				struct timeval diff_time = { 0 };

				is_long_pulse = IS_IRLINK_LONG_PULSE(rd_value);
				is_long_pause = IS_IRLINK_LONG_PAUSE(rd_value);
				gettimeofday(&last_time, NULL);
				timersub(&last_time, &start_time, &diff_time);
				time_delta = diff_time.tv_sec * 1000000 + diff_time.tv_usec;
				continue;
			} else {
				lirc_t* code_ptr = &data;

				if (is_long_pulse != 0 || is_long_pause != 0) {
					struct timeval curr_time;
					struct timeval diff_time;

					gettimeofday(&curr_time, NULL);
					timersub(&curr_time, &last_time, &diff_time);

					if (diff_time.tv_sec >= 16)
						data = PULSE_MASK;
					else
						data = diff_time.tv_sec * 1000000 + diff_time.tv_usec;
					if (is_long_pause) {
						is_long_pause = 0;
						pulse = 1;
						data &= ~PULSE_BIT;
					}
					if (is_long_pulse) {
						pulse = 0;
						is_long_pulse = 0;
						data |= PULSE_BIT;
					}
					code_ptr = &last_code;
				}
				if (IS_IRLINK_TIMESCALE_3600(rd_value)) {
					rd_value = (rd_value & 0x7F) >> 1;
					*code_ptr = IRLINK_PERIOD(rd_value, 3600);
				} else if (IS_IRLINK_TIMESCALE_14400(rd_value)) {
					rd_value = (rd_value & 0x7F) >> 1;
					*code_ptr = IRLINK_PERIOD(rd_value, 14400);
				}
				if (pulse == 0)
					*code_ptr &= ~PULSE_BIT;
				else
					*code_ptr |= PULSE_BIT;
				pulse = !pulse;
				break;
			}
		} else {
			log_error("error reading from %s", drv.device);
			log_perror_err(NULL);
			irlink_deinit();
		}
	}
	return data;
}

int irlink_init(void)
{
	drv.fd = irlink_open(drv.device);
	if (drv.fd < 0) {
		log_error("Could not open the '%s' device", drv.device);
	} else {
		if (irlink_detect(drv.fd) == 0) {
			return 1;
		}
		log_error("Failed to detect IRLink on '%s' device", drv.device);
		irlink_deinit();
	}
	return 0;
}

int irlink_deinit(void)
{
	if (drv.fd != -1)
		irlink_close(drv.fd);
	drv.fd = -1;
	return 1;
}<|MERGE_RESOLUTION|>--- conflicted
+++ resolved
@@ -73,11 +73,7 @@
 	.api_version	= 3,
 	.driver_version = "0.9.3",
 	.info		= "No info available",
-<<<<<<< HEAD
-	.device_hint    = "/dev/ttyUSB*",
-=======
 	.device_hint    = "drvctl",
->>>>>>> a31b9f88
 };
 
 const struct driver* hardwares[] = { &hw_irlink, (const struct driver*)NULL };
