/****************************************************************************
** hw_audio_alsa.c *********************************************************
****************************************************************************
*
* routines for using a IR receiver connected to soundcard ADC.
* Uses ALSA sound interface which is going to become standard
* in the 2.6 series of kernels. It does the same as ir_audio,
* but is linux-specific and does not require any exotic libraries
* for doing such simple work like recording an audio stream.
* Besides, its a lot more optimal since it uses 8kHz 8-bit
* mono sampling rather than 44KHz stereo 16-bit (a lot less CPU usage).
*
* Copyright (C) 2003 Andrew Zabolotny <andyz@users.sourceforge.net>
*
* Distribute under GPL version 2 or later.
*
* A detailed (:-) description of hardware can be found in the doc directory
* in the file ir-audio.html. Usage manual is in audio-alsa.html.
*/

#ifdef HAVE_CONFIG_H
# include <config.h>
#endif

#include <stdlib.h>
#include <fcntl.h>
#include <unistd.h>
#include <limits.h>
#include <signal.h>
#include <sys/param.h>
#include <sys/types.h>
#include <sys/stat.h>

#define ALSA_PCM_NEW_HW_PARAMS_API
#define ALSA_PCM_NEW_SW_PARAMS_API
#include <alsa/asoundlib.h>

#include "lirc_driver.h"

/* SHORT DRIVER DESCRIPTION:
 *
 * This driver implements an adaptive input analyzer that does not depend
 * of the input signal level, but for the sake of noise separation it is
 * desired the level of input signal to be relatively strong (without
 * clipping although it does not hurt).
 *
 * This driver works as following: it creates a named pipe (called usually
 * /dev/lirc) and opens it. The handle is handed then to the receive.c module
 * which reads or writes data from it. The client HAS to use non-blocking
 * I/O otherwise we don't get a chance to run ever (this could be fixed
 * by creating a secondary thread and doing all audio stuff there).
 * If one day this driver will support sending commands, we'll have to use
 * asyncronous I/O (O_ASYNC and a signal handler) so that we get control
 * right after client writes to the pipe.
 *
 * For usage documentation see audio-alsa.html.
 */

/* The following structure contains current sound card setup */
static struct {
	/* ALSA PCM handle */
	snd_pcm_t*		handle;
	/* Sampling rate */
	unsigned		rate;
	/* Data format */
	snd_pcm_format_t	format;
	/* The audio buffer size in microseconds */
	unsigned		buffer_time;
	/* The FIFO handle for reading and writing */
	int			fd;
	/* The asynchronous I/O signal handler object */
	snd_async_handler_t*	sighandler;
	/* Value indicating number of channels for capture */
	unsigned char		num_channels;
	/* Value indicating which channel to look for signal 0=right 1=left */
	unsigned char		channel;
} alsa_hw = {
	NULL,
	/* Desired sampling frequency */
	8000,
	/* Desired PCM format */
	SND_PCM_FORMAT_U8,
	/* Reserve buffer for 0.1 secs of sampled data.
	 * If we use a larger buffer, our routine is called too seldom,
	 * and record.c thinks there is a time gap between data (and drops
	 * the repeat count).
	 */
	100000,	-1, NULL, 1, 0 /*Use left channel by default */
};

/* Return the absolute difference between two unsigned 8-bit samples */
#define U8_ABSDIFF(s1, s2) (((s1) >= (s2)) ? ((s1) - (s2)) : ((s2) - (s1)))

/** Command to list available alsa hw devices. */
#define LIST_DEVICES \
" aplay -l | sed -n" \
" -e '/^card/s/card \\([0-9]\\)\\([^,]*\\),[^:]*\\([0-9]\\)/hw:\\1,\\3 /'" \
" -e 's/ : .*//p'"

/* Forward declarations */
static int audio_alsa_init(void);
static int audio_alsa_deinit(void);
static void alsa_sig_io(snd_async_handler_t* h);

static const logchannel_t logchannel = LOG_DRIVER;

<<<<<<< HEAD
static int mywaitfordata(long maxusec)
{
	int  ret, poll_ms;
	struct timeval start, now;

	while (1) {
		do {
			struct pollfd pfd  = {
				.fd = drv.fd, .events = POLLIN, .revents = 0
			};

			gettimeofday(&start, NULL);
			poll_ms = MAX(0, maxusec / 1000);
			if (drv.fd == -1) {
				/* try to reconnect */
				if (poll_ms > 1000 || poll_ms == 0)
					poll_ms = 1000;
			}
			ret = curl_poll(&pfd, 1, poll_ms == 0 ? -1 : poll_ms);
			if (ret == -1 && errno != EINTR) {
				log_perror_err("curl_poll() failed");
				continue;
			}
			gettimeofday(&now, NULL);
			if (maxusec > 0) {
				if (ret == 0 || time_elapsed(&start, &now) >= maxusec)
					return 0;
				maxusec -= time_elapsed(&start, &now);
			}
		} while (ret == -1 && errno == EINTR);

		if (drv.fd == -1) {
			loglevel_t saved_level = loglevel;

			lirc_log_setlevel(LIRC_NOLOG);
			audio_alsa_init();
			lirc_log_setlevel(saved_level);
		} else if (ret >= 1) {
			/* we will read later */
			return 1;
		}
	}
}

=======
>>>>>>> a31b9f88
static int alsa_error(const char* errstr, int errcode)
{
	if (errcode < 0) {
		log_error("ALSA function snd_pcm_%s returned error: %s", errstr, snd_strerror(errcode));
		log_perror_err(errstr);
		return -1;
	}
	return 0;
}

static int alsa_set_hwparams(void)
{
	snd_pcm_hw_params_t* hwp;
	snd_pcm_sw_params_t* swp;
	int dir = 1;
	unsigned period_time;
	snd_pcm_uframes_t buffer_size, period_size;

	snd_pcm_hw_params_alloca(&hwp);
	snd_pcm_sw_params_alloca(&swp);

	// ALSA bug? If we request 44100 Hz, it rounds the value up to 48000...
	alsa_hw.rate--;

	if (alsa_error("hw_params_any", snd_pcm_hw_params_any(alsa_hw.handle, hwp))
	    || alsa_error("hw_params_set_format", snd_pcm_hw_params_set_format(alsa_hw.handle, hwp, alsa_hw.format))
	    || alsa_error("hw_params_set_channels",
			  snd_pcm_hw_params_set_channels(alsa_hw.handle, hwp, alsa_hw.num_channels))
	    || alsa_error("hw_params_set_rate_near",
			  snd_pcm_hw_params_set_rate_near(alsa_hw.handle, hwp, &alsa_hw.rate, &dir))
	    || alsa_error("hw_params_set_access",
			  snd_pcm_hw_params_set_access(alsa_hw.handle, hwp, SND_PCM_ACCESS_RW_INTERLEAVED))
	    || alsa_error("hw_params_set_buffer_time_near",
			  snd_pcm_hw_params_set_buffer_time_near(alsa_hw.handle, hwp, &alsa_hw.buffer_time, 0)))
		return -1;

	/* How often to call our SIGIO handler (~40Hz) */
	period_time = alsa_hw.buffer_time / 4;
	if (alsa_error
		    ("hw_params_set_period_time_near",
		    snd_pcm_hw_params_set_period_time_near(alsa_hw.handle, hwp, &period_time, &dir))
	    || alsa_error("hw_params_get_buffer_size", snd_pcm_hw_params_get_buffer_size(hwp, &buffer_size))
	    || alsa_error("hw_params_get_period_size", snd_pcm_hw_params_get_period_size(hwp, &period_size, 0))
	    || alsa_error("hw_params", snd_pcm_hw_params(alsa_hw.handle, hwp)))
		return -1;

	snd_pcm_sw_params_current(alsa_hw.handle, swp);
	if (alsa_error("sw_params_set_start_threshold",
			snd_pcm_sw_params_set_start_threshold(alsa_hw.handle,
							      swp,
							      period_size))
	    || alsa_error("sw_params_set_avail_min",
			  snd_pcm_sw_params_set_avail_min(alsa_hw.handle,
							  swp,
							  period_size))
	    || alsa_error("sw_params", snd_pcm_sw_params(alsa_hw.handle,
							 swp)))
		return -1;

	return 0;
}

static int audio_alsa_init(void)
{
	int fd, err;
	char* pcm_rate;
	char tmp_name[20];

	rec_buffer_init();

	/* Create a temporary filename for our FIFO,
	 * Use mkstemp() instead of mktemp() although we need a FIFO not a
	 * regular file. We do this since glibc barfs at mktemp() and this
	 * scares the users :-)
	 */
	strcpy(tmp_name, "/tmp/lircXXXXXX");
	fd = mkstemp(tmp_name);
	close(fd);

	/* Start the race! */
	unlink(tmp_name);
	if (mknod(tmp_name, S_IFIFO | S_IRUSR | S_IWUSR, 0)) {
		log_error("could not create FIFO %s", tmp_name);
		log_perror_err("audio_alsa_init ()");
		return 0;
	}
	/* Phew, we won the race ... */

	/* Open the pipe and hand it to LIRC ... */
	drv.fd = open(tmp_name, O_RDWR);
	if (drv.fd < 0) {
		log_error("could not open pipe %s", tmp_name);
		log_perror_err("audio_alsa_init ()");
error:          unlink(tmp_name);
		audio_alsa_deinit();
		return 0;
	}

	/* Open the other end of the pipe and hand it to ALSA code.
	 * We're opening it in non-blocking mode to avoid lockups.
	 */
	alsa_hw.fd = open(tmp_name, O_RDWR | O_NONBLOCK);
	/* Ok, we don't need the FIFO visible in the filesystem anymore ... */
	unlink(tmp_name);

	/* Examine the device name, if it contains a sample rate */
	strncpy(tmp_name, drv.device, sizeof(tmp_name) - 1);
	pcm_rate = strchr(tmp_name, '@');
	if (pcm_rate) {
		int rate;
		char* stereo_channel;

		/* Examine if we need to capture in stereo
		 * looking for an 'l' or 'r' character to indicate
		 * which channel to look at.*/
		stereo_channel = strchr(pcm_rate, ',');

		if (stereo_channel) {
			/* Syntax in device string indicates we need
			 * to use stereo */
			alsa_hw.num_channels = 2;
			/* As we are requesting stereo now, use the
			 * more common signed 16bit samples */
			alsa_hw.format = SND_PCM_FORMAT_S16_LE;

			if (stereo_channel[1] == 'l')
				alsa_hw.channel = 0;
			else if (stereo_channel[1] == 'r')
				alsa_hw.channel = 1;
			else
				log_warn("don't understand which channel to use - defaulting to left\n");
		}

		/* Remove the sample rate from device name (and
		 * channel indicator if present) */
		*pcm_rate++ = 0;
		/* See if rate is meaningful */
		rate = atoi(pcm_rate);
		if (rate > 0)
			alsa_hw.rate = rate;
	}

	/* Open the audio card in non-blocking mode */
	err = snd_pcm_open(&alsa_hw.handle, tmp_name, SND_PCM_STREAM_CAPTURE, SND_PCM_NONBLOCK);
	if (err < 0) {
		log_error("could not open audio device %s: %s", drv.device, snd_strerror(err));
		log_perror_err("audio_alsa_init ()");
		goto error;
	}

	/* Set up the I/O signal handler */
	if (alsa_error("async_add_handler",
			 snd_async_add_pcm_handler(&alsa_hw.sighandler,
						   alsa_hw.handle,
						   alsa_sig_io, NULL)))
		goto error;

	/* Set sampling parameters */
	if (alsa_set_hwparams())
		goto error;

	log_trace("hw_audio_alsa: Using device '%s', sampling rate %dHz\n", tmp_name, alsa_hw.rate);

	/* Start sampling data */
	if (alsa_error("start", snd_pcm_start(alsa_hw.handle)))
		goto error;

	return 1;
}

int audio_alsa_deinit(void)
{
	if (alsa_hw.sighandler) {
		snd_async_del_handler(alsa_hw.sighandler);
		alsa_hw.sighandler = NULL;
	}
	if (alsa_hw.handle) {
		snd_pcm_close(alsa_hw.handle);
		alsa_hw.handle = NULL;
	}
	if (alsa_hw.fd != -1) {
		close(alsa_hw.fd);
		alsa_hw.fd = -1;
	}
	if (drv.fd != -1) {
		close(drv.fd);
		drv.fd = -1;
	}
	return 1;
}

/*
 * ALSA calls this callback when some data is available for reading.
 * The detection algorithm is somewhat sophisticated but it should give
 * good practical results. The algorithm works as follows:
 *
 * Sampled data is converted to unsigned form (e.g. 0x80 is zero).
 *
 * The current "middle" value is constantly tracked (e.g. signal
 * could deviate from the 0x80 by a certain amount due to soundcard
 * entry capacitance). Then we subtract that middle from every sample
 * to get a signed value (to know whether it is less or more than current
 * tracked "zero" value). This is called 'current sample'.
 *
 * The absolute value of current sample is integrated over time to get
 * automatic level correction (e.g. to smooth the difference between
 * different hardware which can have different output levels). This is
 * called 'signal level'.
 *
 * Then the algorithm waits for a substantial change in the level of
 * input signals (since IR module outputs a square wave). When this
 * substantial change crosses our "virtual zero", it is considered
 * a real level change, and the type of signal is toggled
 * (space <-> pulse).
 */

#define READ_BUFFER_SIZE (2 * 4096)

static void alsa_sig_io(snd_async_handler_t* h)
{
	/* Previous sample */
	static unsigned char ps = 0x80;
	/* Count samples with similar level (to detect pule/space
	 * length), 24.8 fp */
	static unsigned sample_count = 0;
	/* Current signal level (dynamically changes) */
	static unsigned signal_level = 0;
	/* Current state (pulse or space) */
	static unsigned signal_state = 0;
	/* Signal maximum and minimum (used for "zero" detection) */
	static unsigned char signal_max = 0x80, signal_min = 0x80;
	/* Non-zero if we're in zero crossing waiting state */
	static char waiting_zerox = 0;
	/* Store sample size, as our sample buffer will represent
	 * shorts or chars */
	unsigned char bytes_per_sample = (alsa_hw.format == SND_PCM_FORMAT_S16_LE ? 2 : 1);

	int i, err;
	char buff[READ_BUFFER_SIZE];
	snd_pcm_sframes_t count;

	/* The value to multiply with number of samples to get microseconds
	 * (fixed-point 24.8 bits).
	 */
	unsigned mulconst = 256000000 / alsa_hw.rate;
	/* Maximal number of samples that can be multiplied by mulconst */
	unsigned maxcount = (((PULSE_MASK << 8) | 0xff) / mulconst) << 8;

	/* First of all, check for underrun. This happens, for example, when
	 * the X11 server starts. If we won't, recording will stop forever.
	 */
	snd_pcm_state_t state = snd_pcm_state(alsa_hw.handle);

	switch (state) {
	case SND_PCM_STATE_SUSPENDED:
		while ((err = snd_pcm_resume(alsa_hw.handle)) == -EAGAIN)
			/* wait until the suspend flag is released */
			sleep(1);
		if (err >= 0)
			goto var_reset;
	/* Fallthrough */
	case SND_PCM_STATE_XRUN:
		alsa_error("prepare", snd_pcm_prepare(alsa_hw.handle));
		alsa_error("start", snd_pcm_start(alsa_hw.handle));
var_reset:                      /* Reset variables */
		sample_count = 0;
		waiting_zerox = 0;
		signal_level = 0;
		signal_state = 0;
		signal_max = signal_min = 0x80;
		break;
	default:
		/* Stream is okay */
		break;
	}

	/* Read all available data */
	count = snd_pcm_avail_update(alsa_hw.handle);
	if (count > 0) {
		if (count > (READ_BUFFER_SIZE / (bytes_per_sample * alsa_hw.num_channels)))
			count = READ_BUFFER_SIZE / (bytes_per_sample * alsa_hw.num_channels);
		count = snd_pcm_readi(alsa_hw.handle, buff, count);

		/*Loop around samples, if stereo we are
		 * only interested in one channel*/
		for (i = 0; i < count; i++) {
			/* cs == current sample */
			unsigned char cs, as, sl, sz, xz;
			unsigned short stmp;

			if (bytes_per_sample == 2) {
				int ix = i * bytes_per_sample * alsa_hw.num_channels +
					     bytes_per_sample * alsa_hw.channel;
				memcpy(&stmp, &buff[ix], sizeof(stmp));
				cs = stmp >> 8;
				cs ^= 0x80;
			} else {
				cs = buff[i];

				/* Convert signed samples to unsigned */
				if (alsa_hw.format == SND_PCM_FORMAT_S8)
					cs ^= 0x80;
			}

			/* Track signal middle value (it could differ from 0x80) */
			sz = (signal_min + signal_max) / 2;
			if (cs <= sz)
				signal_min = (signal_min * 7 + cs) / 8;
			if (cs >= sz)
				signal_max = (signal_max * 7 + cs) / 8;

			/* Compute the absolute signal deviation from middle */
			as = U8_ABSDIFF(cs, sz);

			/* Integrate incoming signal (auto level adjustment) */
			signal_level = (signal_level * 7 + as) / 8;

			/* Don't let too low signal levels as it makes us sensible to noise */
			sl = signal_level;
			if (sl < 16)
				sl = 16;

			/* Detect crossing current "zero" level */
			xz = ((cs - sz) ^ (ps - sz)) & 0x80;

			/* Don't wait for zero crossing for too long */
			if (waiting_zerox && !xz)
				waiting_zerox--;

			/* Detect significant signal level changes */
			if ((abs(cs - ps) > sl / 2) && xz)
				waiting_zerox = 2;

			/* If we have crossed zero with a substantial level change, go */
			if (waiting_zerox && xz) {
				lirc_t x;

				waiting_zerox = 0;

				if (sample_count >= maxcount) {
					x = PULSE_MASK;
					sample_count = 0;
				} else {
					/**
					 * Try to interpolate the samples and determine where exactly
					 * the zero crossing point was. This is required as the
					 * remote signal frequency is relatively close to our sampling
					 * frequency thus a sampling error of 1 sample can lead to
					 * substantial time differences.
					 *
					 *     slope = (x2 - x1) / (y2 - y1)
					 *     x = x1 + (y - y1) * slope
					 *
					 * where x1=-1, x2=0, y1=ps, y2=cs, y=sz, thus:
					 *
					 *     x = -1 + (y - y1) / (y2 - y1), or
					 * ==> x = (y - y2) / (y2 - y1)
					 *
					 * y2 (cs) cannot be equal to y1 (ps), otherwise we wouldn't
					 * get here.
					 */
					int delta = (((int)sz - (int)cs) << 8) / ((int)cs - (int)ps);
					/* This expression can easily overflow the 'long' value since it
					 * multiplies two 24.8 values (and we get a 24.16 instead).
					 * To avoid this we cast the intermediate value to "long long".
					 */
					x = (((long long)sample_count + delta) * mulconst) >> 16;
					/* The rest of the quantum is on behalf of next pulse. Note that
					 * sample_count can easily be assigned here a negative value (in
					 * the case zero crossing occurs during the next quantum).
					 */
					sample_count = -delta;
				}

				/* Consider impossible pulses with length greater than
				 * 0.02 seconds, thus it is a space (desynchronization).
				 */
				if ((x > 20000) && signal_state) {
					signal_state = 0;
					log_trace("Pulse/space desynchronization fixed - len %u", x);
				}

				x |= signal_state;

				/* Write the LIRC code to the FIFO */
				chk_write(alsa_hw.fd, &x, sizeof(x));

				signal_state ^= PULSE_BIT;
			}

			/* Remember previous sample */
			ps = cs;

			/* Count number of samples with the same level.
			 * sample_count can be less than zero at the start of pulse
			 * (due to interpolation) so we have to consider them.
			 */
			if ((sample_count < UINT_MAX - 0x400)
			    || (sample_count > UINT_MAX - 0x200))
				sample_count += 0x100;
		}
	}
}

lirc_t audio_alsa_readdata(lirc_t timeout)
{
	lirc_t data;
	int ret;

	if (!mywaitfordata((long)timeout))
		return 0;

	ret = read(drv.fd, &data, sizeof(data));

	if (ret != sizeof(data)) {
		log_perror_err("Error reading from lirc device");
		raise(SIGTERM);
		return 0;
	}
	return data;
}

char* audio_alsa_rec(struct ir_remote* remotes)
{
	if (!rec_buffer_clear())
		return NULL;
	return decode_all(remotes);
}

#define audio_alsa_decode receive_decode

static void list_devices(glob_t* glob)
{
	void **hints;
	static const char* const ifaces[] = {
		"card", "pcm", "rawmidi", "timer", "seq", "hwdep", NULL
	};
	int if_;
	void **str;
	char *name;
	char* desc;
	char device_path[256];

	glob_t_init(glob);
	for (if_ = 0; ifaces[if_] != NULL; if_ += 1) {
		if (snd_device_name_hint(-1, ifaces[if_], &hints) < 0)
			continue;
		for (str = hints; *str; str++) {
			name = snd_device_name_get_hint(*str, "NAME");
			name[strcspn(name, "\n")] = '\0';
			desc = snd_device_name_get_hint(*str, "DESC");
			desc[strcspn(desc, "\n")] = '\0';
			snprintf(device_path, sizeof(device_path),
				 "%s %s", name, desc);
			glob_t_add_path(glob, device_path);
		}
	}
}


static int drvctl_func(unsigned int cmd, void* arg)
{
	switch (cmd) {
	case DRVCTL_GET_DEVICES:
		list_devices((glob_t*) arg);
		return 0;
	case DRVCTL_FREE_DEVICES:
		drv_enum_free((glob_t*) arg);
		return 0;
	default:
		return DRV_ERR_NOT_IMPLEMENTED;
	}
}



const struct driver hw_audio_alsa = {
	.name		= "audio_alsa",
	.device		= "hw",
	.fd		= -1,
	.features	= LIRC_CAN_REC_MODE2,
	.send_mode	= 0,
	.rec_mode	= LIRC_MODE_MODE2,
	.code_length	= 0,
	.init_func	= audio_alsa_init,
	.deinit_func	= audio_alsa_deinit,
	.open_func	= default_open,
	.close_func	= default_close,
	.send_func	= NULL,
	.rec_func	= audio_alsa_rec,
	.decode_func	= audio_alsa_decode,
	.drvctl_func	= drvctl_func,
	.readdata	= audio_alsa_readdata,
	.api_version	= 3,
<<<<<<< HEAD
	.driver_version = "0.9.3",
	.info		= "See file://" PLUGINDOCS "/audio-alsa.html",
	.device_hint    = "/bin/sh " LIST_DEVICES,
=======
	.driver_version = "0.9.4",
	.info		= "See file://" PLUGINDOCS "/audio-alsa.html",
	.device_hint    = "drvctl"
>>>>>>> a31b9f88
};

const struct driver* hardwares[] = { &hw_audio_alsa, (const struct driver*)NULL };<|MERGE_RESOLUTION|>--- conflicted
+++ resolved
@@ -27,7 +27,6 @@
 #include <unistd.h>
 #include <limits.h>
 #include <signal.h>
-#include <sys/param.h>
 #include <sys/types.h>
 #include <sys/stat.h>
 
@@ -91,66 +90,12 @@
 /* Return the absolute difference between two unsigned 8-bit samples */
 #define U8_ABSDIFF(s1, s2) (((s1) >= (s2)) ? ((s1) - (s2)) : ((s2) - (s1)))
 
-/** Command to list available alsa hw devices. */
-#define LIST_DEVICES \
-" aplay -l | sed -n" \
-" -e '/^card/s/card \\([0-9]\\)\\([^,]*\\),[^:]*\\([0-9]\\)/hw:\\1,\\3 /'" \
-" -e 's/ : .*//p'"
-
 /* Forward declarations */
-static int audio_alsa_init(void);
 static int audio_alsa_deinit(void);
 static void alsa_sig_io(snd_async_handler_t* h);
 
 static const logchannel_t logchannel = LOG_DRIVER;
 
-<<<<<<< HEAD
-static int mywaitfordata(long maxusec)
-{
-	int  ret, poll_ms;
-	struct timeval start, now;
-
-	while (1) {
-		do {
-			struct pollfd pfd  = {
-				.fd = drv.fd, .events = POLLIN, .revents = 0
-			};
-
-			gettimeofday(&start, NULL);
-			poll_ms = MAX(0, maxusec / 1000);
-			if (drv.fd == -1) {
-				/* try to reconnect */
-				if (poll_ms > 1000 || poll_ms == 0)
-					poll_ms = 1000;
-			}
-			ret = curl_poll(&pfd, 1, poll_ms == 0 ? -1 : poll_ms);
-			if (ret == -1 && errno != EINTR) {
-				log_perror_err("curl_poll() failed");
-				continue;
-			}
-			gettimeofday(&now, NULL);
-			if (maxusec > 0) {
-				if (ret == 0 || time_elapsed(&start, &now) >= maxusec)
-					return 0;
-				maxusec -= time_elapsed(&start, &now);
-			}
-		} while (ret == -1 && errno == EINTR);
-
-		if (drv.fd == -1) {
-			loglevel_t saved_level = loglevel;
-
-			lirc_log_setlevel(LIRC_NOLOG);
-			audio_alsa_init();
-			lirc_log_setlevel(saved_level);
-		} else if (ret >= 1) {
-			/* we will read later */
-			return 1;
-		}
-	}
-}
-
-=======
->>>>>>> a31b9f88
 static int alsa_error(const char* errstr, int errcode)
 {
 	if (errcode < 0) {
@@ -213,7 +158,7 @@
 	return 0;
 }
 
-static int audio_alsa_init(void)
+int audio_alsa_init(void)
 {
 	int fd, err;
 	char* pcm_rate;
@@ -560,7 +505,7 @@
 	lirc_t data;
 	int ret;
 
-	if (!mywaitfordata((long)timeout))
+	if (!waitfordata((long)timeout))
 		return 0;
 
 	ret = read(drv.fd, &data, sizeof(data));
@@ -645,15 +590,9 @@
 	.drvctl_func	= drvctl_func,
 	.readdata	= audio_alsa_readdata,
 	.api_version	= 3,
-<<<<<<< HEAD
-	.driver_version = "0.9.3",
-	.info		= "See file://" PLUGINDOCS "/audio-alsa.html",
-	.device_hint    = "/bin/sh " LIST_DEVICES,
-=======
 	.driver_version = "0.9.4",
 	.info		= "See file://" PLUGINDOCS "/audio-alsa.html",
 	.device_hint    = "drvctl"
->>>>>>> a31b9f88
 };
 
 const struct driver* hardwares[] = { &hw_audio_alsa, (const struct driver*)NULL };