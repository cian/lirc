--- conflicted
+++ resolved
@@ -58,15 +58,10 @@
 	.decode_func	= hiddev_decode,
 	.drvctl_func	= drvctl_func,
 	.readdata	= NULL,
-<<<<<<< HEAD
-	.info		= "No info available",
-	.device_hint    = "/dev/usb/hiddev*",
-=======
 	.api_version	= 3,
 	.driver_version = "0.9.3",
 	.info		= "No info available",
 	.device_hint    = "drvctl"
->>>>>>> a31b9f88
 };
 
 static const logchannel_t logchannel = LOG_DRIVER;
@@ -102,20 +97,12 @@
 	.send_func	= NULL,
 	.rec_func	= hiddev_rec,
 	.decode_func	= hiddev_decode,
-<<<<<<< HEAD
-	.drvctl_func	= NULL,
-=======
 	.drvctl_func	= drvctl_func,
->>>>>>> a31b9f88
 	.readdata	= NULL,
 	.api_version	= 3,
 	.driver_version = "0.9.3",
 	.info		= "No info available",
-<<<<<<< HEAD
-	.device_hint    = "/dev/usb/hiddev*",
-=======
 	.device_hint    = "drvctl",
->>>>>>> a31b9f88
 };
 
 const struct driver hw_asusdh = {
@@ -137,11 +124,7 @@
 	.api_version	= 3,
 	.driver_version = "0.9.3",
 	.info		= "No info available",
-<<<<<<< HEAD
-	.device_hint    = "/dev/usb/hiddev*",
-=======
 	.device_hint    = "drvctl",
->>>>>>> a31b9f88
 };
 
 #ifdef HAVE_LINUX_HIDDEV_FLAG_UREF
@@ -165,11 +148,7 @@
 	.api_version	= 3,
 	.driver_version = "0.9.3",
 	.info		= "No info available",
-<<<<<<< HEAD
-	.device_hint    = "/dev/usb/hiddev*",
-=======
 	.device_hint    = "drvctl",
->>>>>>> a31b9f88
 };
 #endif
 
@@ -193,11 +172,7 @@
 	.api_version	= 3,
 	.driver_version = "0.9.3",
 	.info		= "No info available",
-<<<<<<< HEAD
-	.device_hint    = "/dev/usb/hiddev*",
-=======
 	.device_hint    = "drvctl",
->>>>>>> a31b9f88
 };
 
 #ifdef HAVE_LINUX_HIDDEV_FLAG_UREF
@@ -217,19 +192,11 @@
 	.rec_func	= samsung_rec,
 	.decode_func	= hiddev_decode,
 	.drvctl_func	= NULL,
-<<<<<<< HEAD
-	.readdata	= NULL,
-	.api_version	= 3,
-	.driver_version = "0.9.3",
-	.info		= "No info available",
-	.device_hint    = "/dev/usb/hiddev*",
-=======
 	.drvctl_func	= drvctl_func,
 	.api_version	= 3,
 	.driver_version = "0.9.3",
 	.info		= "No info available",
 	.device_hint    = "drvctl",
->>>>>>> a31b9f88
 };
 #endif
 
@@ -253,11 +220,7 @@
 	.api_version	= 3,
 	.driver_version = "0.9.3",
 	.info		= "No info available",
-<<<<<<< HEAD
-	.device_hint    = "/dev/usb/hiddev*",
-=======
 	.device_hint    = "drvctl",
->>>>>>> a31b9f88
 };
 
 
