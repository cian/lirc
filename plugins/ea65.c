/*
 * Support for builtin key panel and remote control on
 *      AOpen XC Cube EA65, EA65-II
 *
 * Copyright (C) 2004 Max Krasnyansky <maxk@qualcomm.com>
 *
 * This program is free software; you can redistribute it and/or modify
 * it under the terms of the GNU General Public License as published by
 * the Free Software Foundation; either version 2 of the License, or
 * (at your option) any later version.
 *
 * This program is distributed in the hope that it will be useful,
 * but WITHOUT ANY WARRANTY; without even the implied warranty of
 * MERCHANTABILITY or FITNESS FOR A PARTICULAR PURPOSE.  See the
 * GNU Library General Public License for more details.
 *
 * You should have received a copy of the GNU General Public License
 * along with this program; if not, write to the Free Software
 * Foundation, Inc., 51 Franklin Street, Fifth Floor, Boston, MA  02110-1301 USA.
 *
 */

#ifdef HAVE_CONFIG_H
# include <config.h>
#endif

#ifndef LIRC_IRTTY
#define LIRC_IRTTY "/dev/ttyS1"
#endif

#include <stdio.h>
#include <stdlib.h>
#include <stdint.h>
#include <fcntl.h>
#include <unistd.h>
#include <limits.h>
#include <signal.h>
#include <sys/stat.h>
#include <sys/types.h>

#include "lirc_driver.h"
#include "lirc/serial.h"

#define TIMEOUT     60000
#define CODE_LENGTH 24

static const logchannel_t logchannel = LOG_DRIVER;

struct timeval start, end, last;
ir_code code;

//Forwards:
static int ea65_decode(struct ir_remote* remote, struct decode_ctx_t* ctx);
static int ea65_init(void);
static int ea65_release(void);
static char* ea65_receive(struct ir_remote* remote);


const struct driver hw_ea65 = {
	.name		= "ea65",
	.device		= LIRC_IRTTY,
	.features	= LIRC_CAN_REC_LIRCCODE,
	.send_mode	= 0,
	.rec_mode	= LIRC_MODE_LIRCCODE,
	.code_length	= CODE_LENGTH,
	.init_func	= ea65_init,
	.deinit_func	= ea65_release,
	.open_func	= default_open,
	.close_func	= default_close,
	.send_func	= NULL,
	.rec_func	= ea65_receive,
	.decode_func	= ea65_decode,
	.drvctl_func	= NULL,
	.readdata	= NULL,
	.api_version	= 3,
	.driver_version = "0.9.3",
	.info		= "No info available",
	.device_hint    = "/dev/tty[0-9]*",
};

const struct driver* hardwares[] = { &hw_ea65, (const struct driver*)NULL };


int ea65_decode(struct ir_remote* remote, struct decode_ctx_t* ctx)
{
	lirc_t d = 0;

	if (!map_code(remote, ctx, 0, 0, CODE_LENGTH, code, 0, 0))
		return 0;

	if (start.tv_sec - last.tv_sec >= 2) {
		ctx->repeat_flag = 0;
	} else {
		d = (start.tv_sec - last.tv_sec) * 1000000 + start.tv_usec - last.tv_usec;
		if (d < 960000)
			ctx->repeat_flag = 1;
		else
			ctx->repeat_flag = 0;
	}

	ctx->min_remaining_gap = 0;
	ctx->max_remaining_gap = 0;

	return 1;
}

int ea65_init(void)
{
	log_info("EA65: device %s", drv.device);

	if (!tty_create_lock(drv.device)) {
		log_error("EA65: could not create lock files");
		return 0;
	}

	drv.fd = open(drv.device, O_RDWR | O_NONBLOCK | O_NOCTTY);
	if (drv.fd < 0) {
		log_error("EA65: could not open %s", drv.device);
		tty_delete_lock();
		return 0;
	}

	if (!tty_reset(drv.fd)) {
		log_error("EA65: could not reset tty");
		ea65_release();
		return 0;
	}

	if (!tty_setbaud(drv.fd, 9600)) {
		log_error("EA65: could not set baud rate");
		ea65_release();
		return 0;
	}

	return 1;
}

int ea65_release(void)
{
	close(drv.fd);
	tty_delete_lock();

	return 1;
}

char* ea65_receive(struct ir_remote* remote)
{
	uint8_t data[5];
	int r;

	last = end;
	gettimeofday(&start, NULL);

	if (!waitfordata(TIMEOUT)) {
		log_error("EA65: timeout reading code data");
		return NULL;
	}

	r = read(drv.fd, data, sizeof(data));
	if (r < 4) {
		log_error("EA65: read failed. %s(%d)", strerror(r), r);
		return NULL;
	}

	log_trace("EA65: data(%d): %02x %02x %02x %02x %02x", r, data[0], data[1], data[2], data[3], data[4]);

	if (data[0] != 0xa0)
		return NULL;

	switch (data[1]) {
	case 0x01:
		if (r < 5)
			return NULL;
		code = (data[2] << 16) | (data[3] << 8) | data[4];
		break;

	case 0x04:
		code = (0xff << 16) | (data[2] << 8) | data[3];
		break;
	}
<<<<<<< HEAD
	log_info("EA65: receive code: %llx", (__u64)code);
=======
	log_info("EA65: receive code: %llx", (uint64_t)code);
>>>>>>> a31b9f88

	gettimeofday(&end, NULL);

	return decode_all(remote);
}<|MERGE_RESOLUTION|>--- conflicted
+++ resolved
@@ -178,11 +178,7 @@
 		code = (0xff << 16) | (data[2] << 8) | data[3];
 		break;
 	}
-<<<<<<< HEAD
-	log_info("EA65: receive code: %llx", (__u64)code);
-=======
 	log_info("EA65: receive code: %llx", (uint64_t)code);
->>>>>>> a31b9f88
 
 	gettimeofday(&end, NULL);
 
