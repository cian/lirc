--- conflicted
+++ resolved
@@ -176,11 +176,7 @@
 	code = code << 8;
 	code |= ((ir_code)b[5]);
 
-<<<<<<< HEAD
-	log_trace("code: %llx", (__u64)code);
-=======
 	log_trace("code: %llx", (uint64_t)code);
->>>>>>> a31b9f88
 
 	m = decode_all(remotes);
 	return m;
