/*****************************************************************************
** hw_usbx.c ****************************************************************
*****************************************************************************
* Routines for the ADSTech USBX-707 USB IR Blaster
*
* Only receiving is implemented.
*
* It uses a baudrate of 300kps on a USB serial device which, currently, is
* only supported by Linux.
* If someone knows how to set such a baudrate under other OS's, please add
* that functionality to daemons/serial.c to make this driver work for those
* OS's.
*
* Information on how to send with this device is greatly appreciated...
*
* Copyright (C) 2007 Jelle Foks <jelle@foks.8m.com>
*
*  This program is free software; you can redistribute it and/or modify
*  it under the terms of the GNU General Public License as published by
*  the Free Software Foundation; either version 2 of the License, or
*  (at your option) any later version.
*
*  This program is distributed in the hope that it will be useful,
*  but WITHOUT ANY WARRANTY; without even the implied warranty of
*  MERCHANTABILITY or FITNESS FOR A PARTICULAR PURPOSE.  See the
*  GNU Library General Public License for more details.
*
*  You should have received a copy of the GNU General Public License
*  along with this program; if not, write to the Free Software
*  Foundation, Inc., 51 Franklin Street, Fifth Floor, Boston, MA  02110-1301 USA.
*
*/
#ifdef HAVE_CONFIG_H
#include <config.h>
#endif

#ifndef LIRC_IRTTY
#define LIRC_IRTTY "/dev/ttyUSB0"
#endif

#include <stdio.h>
#include <stdint.h>
#include <stdlib.h>
#include <fcntl.h>
#include <unistd.h>
#include <limits.h>
#include <signal.h>
#include <sys/stat.h>
#include <sys/types.h>
#include <errno.h>
#include <termios.h>

#include "lirc_driver.h"
#include "lirc/serial.h"

static const logchannel_t logchannel = LOG_DRIVER;

static unsigned char b[6];
static ir_code code;

#define REPEAT_FLAG ((ir_code)0x1)
#define CODE_LENGTH 48

//Forwards:
static int usbx_decode(struct ir_remote* remote, struct decode_ctx_t* ctx);
static int usbx_init(void);
static int usbx_deinit(void);
static char* usbx_rec(struct ir_remote* remotes);
static int drvctl_func(unsigned int cmd, void* arg);


const struct driver hw_usbx = {
	.name		= "usbx",
	.device		= LIRC_IRTTY,
	.features	= LIRC_CAN_REC_LIRCCODE,
	.send_mode	= 0,
	.rec_mode	= LIRC_MODE_LIRCCODE,
	.code_length	= CODE_LENGTH,
	.init_func	= usbx_init,
	.deinit_func	= usbx_deinit,
	.open_func	= default_open,
	.close_func	= default_close,
	.send_func	= NULL,
	.rec_func	= usbx_rec,
	.decode_func	= usbx_decode,
	.drvctl_func	= drvctl_func,
	.readdata	= NULL,
	.api_version	= 3,
	.driver_version = "0.9.3",
	.info		= "No info available",
<<<<<<< HEAD
	.device_hint    = "/dev/ttyUSB*",
=======
	.device_hint    = "drvctl",
>>>>>>> a31b9f88
};

const struct driver* hardwares[] = { &hw_usbx, (const struct driver*)NULL };


static int drvctl_func(unsigned int cmd, void* arg)
{
	switch (cmd) {
	case DRVCTL_GET_DEVICES:
		return drv_enum_glob((glob_t*) arg, "/dev/ttyUSB*");
	case DRVCTL_FREE_DEVICES:
		drv_enum_free((glob_t*) arg);
		return 0;
	default:
		return DRV_ERR_NOT_IMPLEMENTED;
	}
}

int usbx_decode(struct ir_remote* remote, struct decode_ctx_t* ctx)
{
	if (remote->flags & CONST_LENGTH
	    || !map_code(remote, ctx, 0, 0, CODE_LENGTH, code & (~REPEAT_FLAG), 0, 0))
		return 0;
	/* the lsb in the code is the repeat flag */
	ctx->repeat_flag = code & REPEAT_FLAG ? 1 : 0;
	ctx->min_remaining_gap = min_gap(remote);
	ctx->max_remaining_gap = max_gap(remote);

	log_trace("repeat_flagp: %d", ctx->repeat_flag);
<<<<<<< HEAD
	log_trace("remote->gap range:      %lu %lu\n", (__u32)min_gap(remote), (__u32)max_gap(remote));
	log_trace("rem: %lu %lu", (__u32)remote->min_remaining_gap, (__u32)remote->max_remaining_gap);
=======
	log_trace("remote->gap range:      %lu %lu\n",
		  (uint32_t)min_gap(remote), (uint32_t)max_gap(remote));
	log_trace("rem: %lu %lu",
		  (uint32_t)remote->min_remaining_gap,
		  (uint32_t)remote->max_remaining_gap);
>>>>>>> a31b9f88
	return 1;
}

int usbx_init(void)
{
	if (!tty_create_lock(drv.device)) {
		log_error("could not create lock files for '%s'", drv.device);
		return 0;
	}
	drv.fd = open(drv.device, O_RDWR | O_NONBLOCK | O_NOCTTY);
	if (drv.fd < 0) {
		tty_delete_lock();
		log_error("Could not open the '%s' device", drv.device);
		return 0;
	}
	log_trace("device '%s' opened", drv.device);

	if (!tty_reset(drv.fd) || !tty_setbaud(drv.fd, 300000) || !tty_setrtscts(drv.fd, 1)) {
		log_error("could not configure the serial port for '%s'", drv.device);
		usbx_deinit();
		return 0;
	}

	return 1;
}

int usbx_deinit(void)
{
	close(drv.fd);
	drv.fd = -1;
	tty_delete_lock();
	return 1;
}

char* usbx_rec(struct ir_remote* remotes)
{
	char* m;
	int i, x;

	x = 0;
	for (i = 0; i < 6; i++) {
		if (i > 0) {
			if (!waitfordata(20000)) {
				log_trace("timeout reading byte %d", i);
				break;
			}
		}
		if (read(drv.fd, &b[i], 1) != 1) {
			log_trace("reading of byte %d failed.", i);
			usbx_deinit();
			return NULL;
		}
		log_trace("byte %d: %02x", i, b[i]);
		x++;
	}
	code = 0;
	for (i = 0; i < x; i++) {
		code = code << 8;
		code |= ((ir_code)b[i]);
	}

<<<<<<< HEAD
	log_trace(" -> %0llx", (__u64)code);
=======
	log_trace(" -> %0llx", (uint64_t)code);
>>>>>>> a31b9f88

	m = decode_all(remotes);
	return m;
}<|MERGE_RESOLUTION|>--- conflicted
+++ resolved
@@ -88,11 +88,7 @@
 	.api_version	= 3,
 	.driver_version = "0.9.3",
 	.info		= "No info available",
-<<<<<<< HEAD
-	.device_hint    = "/dev/ttyUSB*",
-=======
 	.device_hint    = "drvctl",
->>>>>>> a31b9f88
 };
 
 const struct driver* hardwares[] = { &hw_usbx, (const struct driver*)NULL };
@@ -122,16 +118,11 @@
 	ctx->max_remaining_gap = max_gap(remote);
 
 	log_trace("repeat_flagp: %d", ctx->repeat_flag);
-<<<<<<< HEAD
-	log_trace("remote->gap range:      %lu %lu\n", (__u32)min_gap(remote), (__u32)max_gap(remote));
-	log_trace("rem: %lu %lu", (__u32)remote->min_remaining_gap, (__u32)remote->max_remaining_gap);
-=======
 	log_trace("remote->gap range:      %lu %lu\n",
 		  (uint32_t)min_gap(remote), (uint32_t)max_gap(remote));
 	log_trace("rem: %lu %lu",
 		  (uint32_t)remote->min_remaining_gap,
 		  (uint32_t)remote->max_remaining_gap);
->>>>>>> a31b9f88
 	return 1;
 }
 
@@ -193,11 +184,7 @@
 		code |= ((ir_code)b[i]);
 	}
 
-<<<<<<< HEAD
-	log_trace(" -> %0llx", (__u64)code);
-=======
 	log_trace(" -> %0llx", (uint64_t)code);
->>>>>>> a31b9f88
 
 	m = decode_all(remotes);
 	return m;
